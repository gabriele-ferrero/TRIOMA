--- conflicted
+++ resolved
@@ -1,72 +1,69 @@
-<<<<<<< HEAD
-=======
-import tools.liquid_metals as lm
-
-
->>>>>>> 51908283
-def W(k_r, D, thick, K_S, P_H2):
-    """
-    Calculates the value of W using the given parameters.
-
-    Parameters:
-    k_r (float): The value of recombination coefficient.
-    D (float): The value of Diffusivity in the metal.
-    thick (float): The value of thickness of the metal.
-    K_S (float): The value of the sievert's constant.
-    P_H2 (float): The value of P_H2.
-
-    Returns:
-    float: The calculated value of W.
-    For W<<1, the regime is surface limited.
-    flux is 0.5*k_d*P_H2^0.5
-    """
-    return k_r / D * K_S * thick * P_H2**0.5
-
-
-def partition_param(D, k_t, K_S_S, K_S_L, t):
-    """
-    Calculate the partition parameter.
-
-    Parameters:
-    D (float): Diffusion coefficient.
-    k_t (float): mass transfer coeff.
-    K_S_S (float): Solid Sievert constant.
-    K_S_L (float): Liquid Sievert constant.
-    t (float): Thickness.
-
-    Returns:
-    float: The partition parameter.
-    for partition<<1 membrane effects are slower than mass transfer
-    when W<<1 surface limited
-    # when W>>1 Diffusion limited limited
-    if partition >>1 and W>1 mass transfer limited
-    if partition >>1 and W<<1 surface limited and mass transfer limited
-    """
-    return D / k_t * K_S_S / (K_S_L * t)
-
-
-def get_regime(D, k_t, K_S_S, K_S_L, k_r, thick, P_H2):
-    """
-    Get the regime based on the value of H and W.
-
-    Returns:
-    str: The regime based on the value of H and W.
-    """
-    W = lm.W(k_r, D, thick, K_S_S, P_H2)
-    partition_param = lm.partition_param(D, k_t, K_S_S, K_S_L, thick)
-    # print("H is equal to", partition_param, "and W is equal to", W)
-    # if partition_param > 10 and W > 10:
-    #     #print("Mass transport limited")
-    #     return
-    # elif partition_param < 0.1 and W < 0.1:
-    #     #print("Surface limited")
-    #     return
-    # elif W > 10 and partition_param < 0.1:
-    #     #print("Diffusion Limited")
-    #     return
-    # elif partition_param > 10 and W < 0.1:
-    #     #print("Transport and surface limited regime")
-    #     return
-    # else:
-    #     print("Mixed regime")
-    #     return
+import liquid_metals as lm
+
+
+def W(k_r, D, thick, K_S, P_H2):
+    """
+    Calculates the value of W using the given parameters.
+
+    Parameters:
+    k_r (float): The value of recombination coefficient.
+    D (float): The value of Diffusivity in the metal.
+    thick (float): The value of thickness of the metal.
+    K_S (float): The value of the sievert's constant.
+    P_H2 (float): The value of P_H2.
+
+    Returns:
+    float: The calculated value of W.
+    For W<<1, the regime is surface limited.
+    flux is 0.5*k_d*P_H2^0.5
+    """
+    return k_r / D * K_S * thick * P_H2**0.5
+
+
+def partition_param(D, k_t, K_S_S, K_S_L, t):
+    """
+    Calculate the partition parameter.
+
+    Parameters:
+    D (float): Diffusion coefficient.
+    k_t (float): mass transfer coeff.
+    K_S_S (float): Solid Sievert constant.
+    K_S_L (float): Liquid Sievert constant.
+    t (float): Thickness.
+
+    Returns:
+    float: The partition parameter.
+    for partition<<1 membrane effects are slower than mass transfer
+    when W<<1 surface limited
+    # when W>>1 Diffusion limited limited
+    if partition >>1 and W>1 mass transfer limited
+    if partition >>1 and W<<1 surface limited and mass transfer limited
+    """
+    return D / k_t * K_S_S / (K_S_L * t)
+
+
+def get_regime(D, k_t, K_S_S, K_S_L, k_r, thick, P_H2):
+    """
+    Get the regime based on the value of H and W.
+
+    Returns:
+    str: The regime based on the value of H and W.
+    """
+    W = lm.W(k_r, D, thick, K_S_S, P_H2)
+    partition_param = lm.partition_param(D, k_t, K_S_S, K_S_L, thick)
+    # print("H is equal to", partition_param, "and W is equal to", W)
+    # if partition_param > 10 and W > 10:
+    #     #print("Mass transport limited")
+    #     return
+    # elif partition_param < 0.1 and W < 0.1:
+    #     #print("Surface limited")
+    #     return
+    # elif W > 10 and partition_param < 0.1:
+    #     #print("Diffusion Limited")
+    #     return
+    # elif partition_param > 10 and W < 0.1:
+    #     #print("Transport and surface limited regime")
+    #     return
+    # else:
+    #     print("Mixed regime")
+    #     return