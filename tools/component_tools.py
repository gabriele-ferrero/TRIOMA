from ast import Raise
from re import S
import numpy as np
import math

# from example_simulation import TBR
import tools.molten_salts as MS
import tools.liquid_metals as LM
import tools.correlations as corr
import matplotlib.pyplot as plt
import tools.extractor as extractor
from scipy.constants import N_A
from scipy.constants import physical_constants
from scipy.optimize import minimize
from scipy.special import lambertw
from typing import Union
import matplotlib.pyplot as plt
from scipy import integrate


def print_class_variables(instance, variable_names=None, tab: int = 0):
    """
    Prints specified variables of a class. If a variable is a class itself,
    calls this function recursively for the internal class. If variable_names is None,
    prints all variables.

    Args:
        instance: The class instance.
        variable_names (list of str, optional): Names of the variables to print. Prints all if None.
    """
    built_in_types = [
        Component,
        Fluid,
        Membrane,
        FluidMaterial,
        SolidMaterial,
        BreedingBlanket,
        Geometry,
        Turbulator,
    ]
    indent = "    " * tab  # Define the indentation as four spaces per tab level
    for attr_name, attr_value in instance.__dict__.items():
        if variable_names is None or attr_name.lower() == variable_names.lower():
            if type(attr_value) in built_in_types:
                tab += 1
                print(
                    f"{indent}{attr_name} is a {type(attr_value)} class, printing its variables:"
                )
                print_class_variables(attr_value, variable_names, tab=tab)
                tab -= 1
            else:
                print(f"{indent}{attr_name}: {attr_value}")


def set_attribute(instance, attr_name, new_value):
    """
    Sets the specified attribute to a new value.

    Args:
        instance: The class instance.
        attr_name (str): The name of the attribute to set.
        new_value: The new value for the attribute.
    """
    if hasattr(instance, attr_name):
        setattr(instance, attr_name, new_value)
    else:
        for attr, value in instance.__dict__.items():
            if isinstance(value, object) and hasattr(value, attr_name):
                setattr(value, attr_name, new_value)
                return
        raise ValueError(
            f"'{attr_name}' is not an attribute of {instance.__class__.__name__}"
        )


class Geometry:
    """
    Represents the geometry of a component.

    Args:
        L (float): Length of the component.
        D (float): Diameter of the component.
        thick (float): Thickness of the component.
        n_pipes (int, optional): The number of pipes in the component. Defaults to 1.

    """

    def __init__(
        self,
        L: float = None,
        D: float = None,
        thick: float = None,
        n_pipes: float = 1,
        turbulator: Union["Turbulator"] = None,
    ):
        self.L = L
        self.D = D
        self.thick = thick
        self.n_pipes = n_pipes
        self.turbulator = turbulator

    def update_attribute(self, attr_name: str, new_value: float):
        """
        Updates the value of the specified attribute.

        Args:
            attr_name (str): The name of the attribute to update.
            new_value: The new value for the attribute.
        """
        set_attribute(self, attr_name, new_value)

    def inspect(self):
        """
        Prints the attributes of the component.
        """
        print_class_variables(self)

    def get_fluid_volume(self):
        """
        Calculates the volume of the fluid component.
        """

        return np.pi * (self.D / 2) ** 2 * self.L

    def get_solid_volume(self):
        """
        Calculates the volume of the solid component.
        """
        return np.pi * ((self.D / 2) ** 2 - (self.D / 2 - self.thick) ** 2) * self.L

    def get_total_volume(self):
        """
        Calculates the total volume of the component.
        """
        return self.get_fluid_volume() + self.get_solid_volume()


class Circuit:
    """
    Represent a circuit of components connected in series

    This class represents a circuit consisting of multiple components connected in series. It provides methods to update attributes, add components, calculate circuit efficiency, and plot the circuit.

    Attributes:
        components (list): A list of components in the circuit.
        closed (bool): A boolean indicating whether the circuit is a closed loop or not.

    Methods:
        update_attribute(attr_name, new_value):
            Updates the value of the specified attribute.

        add_component(component):
            Adds a component to the circuit.

        get_eff_circuit():
            Calculates the efficiency of the circuit.

        get_gains_and_losses():
            Calculates the gains and losses of the circuit.

        plot_circuit():
            Plots the circuit using matplotlib.

    Example usage:
        circuit = Circuit()
        circuit.add_component(component1)
        circuit.add_component(component2)
        circuit.get_eff_circuit()
        circuit.plot_circuit()
    """

    def __init__(
        self,
        components: list = None,
        closed: bool = False,
    ):
        vec_components = []
        if components is not None:
            for element in components:
                if isinstance(element, Union[Component, BreedingBlanket]):
                    vec_components.append(element)
                elif isinstance(element, Circuit):
                    for comp in element.components:
                        vec_components.append(comp)
                else:
                    raise ValueError("Invalid component type")
        self.components = vec_components
        self.closed = closed

    def update_attribute(self, attr_name: str, new_value: Union[float, bool]):
        """
        Updates the value of the specified attribute.

        Args:
            attr_name (str): The name of the attribute to update.
            new_value: The new value for the attribute.
        """
        set_attribute(self, attr_name, new_value)

    def add_component(
        self, component: Union["Component", "BreedingBlanket", "Circuit"]
    ):
        """
        Adds a component to the circuit.

        Args:
            component (Component): The component to add.
        """
        if isinstance(component, Circuit):
            for comp in component.components:
                self.components.append(comp)
        else:
            self.components.append(component)

    def get_eff_circuit(self):
        """
        Calculates the efficiency of the circuit based on the components present.

        Returns:
            circtuit.eff (float): The efficiency of the circuit.

        Raises:
            None

        Example Usage:
            circuit.get_eff_circuit()

        """
        ind = None
        for i, component in enumerate(self.components):
            if isinstance(component, BreedingBlanket):
                ind = i
                break  # Assuming there's only one BreedingBlanket

        if ind is not None:
            # Move the element at index `ind` to the first position
            self.components = (
                [self.components[ind]]
                + self.components[:ind]
                + self.components[ind + 1 :]
            )

        for i, component in enumerate(self.components):
            if isinstance(component, Component):
                component.use_analytical_efficiency(p_out=component.p_out)
                component.outlet_c_comp()
            if i != len(self.components) - 1:
                component.connect_to_component(self.components[i + 1])
        eff_circuit = (
            self.components[1].c_in - self.components[-1].c_out
        ) / self.components[1].c_in
        self.eff = eff_circuit

    def get_gains_and_losses(self):
        """
        Calculates the gains and losses of the components in the circuit.

        Returns:
            circuit.extraction_perc (float): The extraction percentage of the circuit.
            circuit.loss_perc (float): The loss percentage of the circuit.

        """

        gains = 0
        losses = 0
        flag_bb = 0
        for i, component in enumerate(self.components):
            diff = component.c_in - component.c_out
            if isinstance(component, Component):
                if component.loss == False:
                    gains += diff
                else:
                    losses += diff
        for i, component in enumerate(self.components):

            if isinstance(component, BreedingBlanket):
                ind = i
                if flag_bb != 0:
                    print("There are more BB!")
                flag_bb = 1
        if ind != 0 and ind != len(self.components):
            eff_circuit = (
                self.components[ind + 1].c_in - self.components[ind - 1].c_out
            ) / self.components[ind + 1].c_in
            self.extraction_perc = gains / self.components[ind + 1].c_in / eff_circuit
            self.loss_perc = losses / self.components[ind + 1].c_in / eff_circuit
        elif ind == 0:
            eff_circuit = (
                self.components[ind + 1].c_in - self.components[-1].c_out
            ) / self.components[ind + 1].c_in
            self.extraction_perc = gains / self.components[ind + 1].c_in / eff_circuit
            self.loss_perc = losses / self.components[ind + 1].c_in / eff_circuit
        elif ind == len(self.components):
            eff_circuit = (
                self.components[0].c_in - self.components[ind - 1].c_out
            ) / self.components[0].c_in
            self.extraction_perc = gains / self.components[0].c_in / eff_circuit
            self.loss_perc = losses / self.components[0].c_in / eff_circuit
        self.eff = eff_circuit

    def plot_circuit(self):
        """
        Plot the circuit diagram for the components in the circuit.

        This function uses matplotlib to create a circuit diagram for the components in the circuit.
        Each component is represented by a rectangle with arrows indicating the flow direction.
        The color of the rectangle represents the position of the component in the circuit.

        Returns:
            None
        """
        from matplotlib.colors import LinearSegmentedColormap

        # Define the red-to-blue colormap
        red_to_blue = LinearSegmentedColormap.from_list("RedToBlue", ["red", "blue"])
        num_components = len(self.components)
        if num_components < 10:
            num_rows = 1
            num_columns = num_components
        else:
            num_rows = (num_components // 10) + (1 if num_components % 10 != 0 else 0)
            num_columns = 10

        fig, axs = plt.subplots(
            num_rows + 1, num_columns, figsize=(5 * num_columns, 4 * num_rows)
        )
        fig.subplots_adjust(hspace=0)
        # for component in self.components:
        #     component.plot_component()
        for i, component in enumerate(self.components):
            color = red_to_blue(i / num_components)
            if isinstance(component, Component):
                rectangle = plt.Rectangle(
                    (0.2, 0.3), 0.55, 0.4, edgecolor="black", facecolor=color, alpha=0.5
                )
                axs[i // num_columns, i % num_columns].add_patch(rectangle)
                # Arrow pointing to the left side of the rectangle
                axs[i // num_columns, i % num_columns].arrow(
                    0.0,
                    0.5,
                    0.1,
                    0,
                    head_width=0.05,
                    head_length=0.1,
                    fc="black",
                    ec="black",
                )
                # Arrow pointing out of the right side of the rectangle
                axs[i // num_columns, i % num_columns].arrow(
                    0.8,
                    0.5,
                    0.1,
                    0,
                    head_width=0.05,
                    head_length=0.1,
                    fc="black",
                    ec="black",
                )
                axs[i // num_columns, i % num_columns].set_aspect("equal")
                axs[i // num_columns, i % num_columns].set_xlim(0, 1)
                axs[i // num_columns, i % num_columns].set_ylim(0, 1)
                axs[i // num_columns, i % num_columns].text(
                    0.15,
                    0.3,
                    f"L={component.geometry.L:.3g} m",
                    color="black",
                    ha="center",
                    va="center",
                )
                axs[i // num_columns, i % num_columns].text(
                    0.15,
                    0.4,
                    f"T={component.fluid.T:.6g}K",
                    color="black",
                    ha="center",
                    va="center",
                )
                axs[i // num_columns, i % num_columns].text(
                    0.15,
                    0.6,
                    f"$c_{{in}}={component.c_in:.4g}  mol/m^3$",
                    color="black",
                    ha="center",
                    va="center",
                )
                axs[i // num_columns, i % num_columns].text(
                    0.5,
                    0.7,
                    f"velocity={component.fluid.U0:.2g} m/s",
                    color="black",
                    ha="center",
                    va="center",
                )
                axs[i // num_columns, i % num_columns].text(
                    0.5,
                    0.4,
                    f"eff={component.eff*100:.2g}%",
                    color="black",
                    ha="center",
                    va="center",
                )

                axs[i // num_columns, i % num_columns].text(
                    0.9,
                    0.3,
                    rf"$c_{{out}}={component.c_out:.4g} mol/m^3$",
                    color="black",
                    ha="center",
                    va="center",
                )
            elif isinstance(component, BreedingBlanket):

                rectangle = plt.Rectangle(
                    (0.2, 0.3),
                    0.55,
                    0.4,
                    edgecolor="black",
                    facecolor="green",
                    alpha=0.5,
                )
                axs[i // num_columns, i % num_columns].add_patch(rectangle)
                # Arrow pointing to the left side of the rectangle
                axs[i // num_columns, i % num_columns].arrow(
                    0.5,
                    0.7,
                    0,
                    0.1,
                    head_width=0.05,
                    head_length=0.1,
                    fc="black",
                    ec="black",
                )
                # Arrow pointing out of the right side of the rectangle
                axs[i // num_columns, i % num_columns].arrow(
                    0.5,
                    0.1,
                    0.0,
                    0.1,
                    head_width=0.05,
                    head_length=0.1,
                    fc="black",
                    ec="black",
                )
                axs[i // num_columns, i % num_columns].set_aspect("equal")
                axs[i // num_columns, i % num_columns].set_xlim(0, 1)
                axs[i // num_columns, i % num_columns].set_ylim(0, 1)
                if component.name is None:
                    axs[i // num_columns, i % num_columns].set_title("Component ")
                else:
                    axs[i // num_columns, i % num_columns].set_title(component.name)
                axs[i // num_columns, i % num_columns].text(
                    0.7,
                    0.8,
                    r"$T_o$=" + str(component.T_out) + " K",
                    color="black",
                    ha="center",
                    va="center",
                )
                axs[i // num_columns, i % num_columns].text(
                    0.7,
                    0.2,
                    r"$T_i$=" + str(component.T_in) + " K",
                    color="black",
                    ha="center",
                    va="center",
                )
                axs[i // num_columns, i % num_columns].text(
                    0.3,
                    0.2,
                    f"$c_i$={component.c_in:.4g} $mol/m^3$",
                    color="black",
                    ha="center",
                    va="center",
                )
                axs[i // num_columns, i % num_columns].text(
                    0.5,
                    0.6,
                    f"Q={component.Q/1E6:.3g} MW",
                    color="black",
                    ha="center",
                    va="center",
                )
                axs[i // num_columns, i % num_columns].text(
                    0.5,
                    0.4,
                    f"TBR={component.TBR:.3g}",
                    color="black",
                    ha="center",
                    va="center",
                )
                axs[i // num_columns, i % num_columns].text(
                    0.3,
                    0.8,
                    rf"$c_o$={component.c_out:.4g}$mol/m^3$",
                    color="black",
                    ha="center",
                    va="center",
                )
                axs[i // num_columns, i % num_columns].axis("off")
                # Display the plot
                fig.tight_layout()
            else:
                raise ValueError("Component not recognized")
        for row in axs:
            for ax in row:
                ax.axis("off")
                ax.set_ylim(0.2, 0.8)
        return fig

    def get_inventory(self):
        """
        Calculates the inventory (in mol) of the circuit based on the components present.

        Returns:
            circuit.inv (float): The inventory of the circuit.

        Raises:
            None

        Example Usage:
            circuit.get_circuit_inventory()

        """
        inventory = 0
        for component in self.components:
            if isinstance(component, Component):
                component.get_inventory()
                inventory += component.inv
        self.inv = inventory

    def solve_circuit(self, tol=1e-6):
        """
        Solve the circuit by calculating the concentration of the components at the outlet.
        If the circuit is a closed loop, the concentration of the first component is set to the concentration of the last component until the stationary regime is reached.

        """
        err = 1
        flag = 0
        flag_bb = 0
        for i, component in enumerate(self.components):

            if isinstance(component, BreedingBlanket):
                ind = i
                if flag_bb != 0:
                    print("There are more BB!")
                flag_bb = 1
        while flag == 0:
            for i, component in enumerate(self.components):

                if isinstance(component, Component):
                    component.use_analytical_efficiency(p_out=component.p_out)
                    component.outlet_c_comp()
                    if i != len(self.components) - 1:
                        component.connect_to_component(self.components[i + 1])
                if isinstance(component, BreedingBlanket):
                    component.get_cout()
                    if i != len(self.components) - 1:
                        component.connect_to_component(self.components[i + 1])
            if self.closed == True:
                err = (
                    abs(self.components[0].c_in - self.components[-1].c_out)
                    / self.components[0].c_in
                )
                if err < tol:
                    flag = 1
            else:
                flag = 1
            self.components[-1].connect_to_component(self.components[0])

    def inspect_circuit(self, name=None):
        """
        Inspects the circuit components.

        Parameters:
            name (str, optional): The name of the component to inspect. If not provided, all components will be inspected.

        Returns:
            None

        """
        if name is None:
            for component in self.components:
                component.inspect()
        else:
            for component in self.components:
                if component.name == name:
                    component.inspect()


class Component:
    """
    Represents a component in a plant to make a high level T transport analysis.

    Args:
        Geometry (Geometry): The geometry of the component.
        c_in (float): The concentration of the component at the inlet.
        fluid (Fluid): The fluid associated with the component. Defaults to None.
        membrane (Membrane): The membrane associated with the component. Defaults to None.
    """

    def __init__(
        self,
        geometry: "Geometry" = None,
        c_in: float = None,
        eff: float = None,
        fluid: "Fluid" = None,
        membrane: "Membrane" = None,
        name: str = None,
        p_out: float = 1E-15,
        loss: bool = False,
        inv: float = None,
    ):
        """
        Initializes a new instance of the Component class.

        Args:
            c_in (float): The concentration of the component at the inlet.
            eff (float, optional): The efficiency of the component. Defaults to None.
            L (float, optional): The length of the component. Defaults to None.
            fluid (Fluid, optional): The fluid associated with the component. Defaults to None.
            membrane (Membrane, optional): The membrane associated with the component. Defaults to None.
            name (str, optional): The name of the component. Defaults to None.
            inv (float, optional): The inverse of the efficiency of the component. Defaults to None.
        """
        self.c_in = c_in
        self.geometry = geometry
        self.eff = eff
        self.n_pipes = self.geometry.n_pipes,
        self.fluid = fluid
        self.membrane = membrane
        self.name = name
        self.loss = loss
<<<<<<< HEAD
        self.p_out=p_out
=======
        self.inv = inv
>>>>>>> b9a08cf6
        # if (
        #     isinstance(self.fluid, Fluid)
        #     and isinstance(self.membrane, Membrane)
        #     and isinstance(self.geometry, Geometry)
        # ):
        #     if self.membrane.thick != self.geometry.thick:
        #         print("overwriting Membrane thickness with Geometry thickness")
        #     if self.fluid.d_Hyd != self.geometry.D:
        #         print("overwriting Fluid Hydraulic diameter with Geometry Diameter")
        # self.membrane.thick = self.geometry.thick
        # self.fluid.d_Hyd = self.geometry.D

    def update_attribute(
        self,
        attr_name: str = None,
        new_value: Union[float, "Fluid", "Membrane", "Geometry"] = None,
    ):
        """
        Updates the value of the specified attribute.

        Args:
            attr_name (str): The name of the attribute to update.
            new_value: The new value for the attribute.
        """
        set_attribute(self, attr_name, new_value)

    def inspect(self, variable_names=None):
        """
        Prints the attributes of the component.
        """
        print_class_variables(self, variable_names)

    def connect_to_component(
        self, component2: Union["Component", "BreedingBlanket"] = None
    ):
        """sets the inlet conc of the object component equal to the outlet of self"""
        component2.update_attribute("c_in", self.c_out)

    def plot_component(self):
        r_tot = (self.geometry.D) / 2 + self.geometry.thick
        # Create a figure with two subplots
        fig, (ax1, ax2) = plt.subplots(1, 2, figsize=(10, 5))

        # First subplot: two overlapping circles
        circle1 = plt.Circle((0, 0), r_tot, color="#C0C0C0", label="Membrane")
        circle2 = plt.Circle(
            (0, 0), self.geometry.D / 2, color="#87CEEB", label="Fluid"
        )
        ax1.add_artist(circle1)
        ax1.add_artist(circle2)
        ax1.set_aspect("equal")
        ax1.set_xlim(-r_tot * 1.1, r_tot * 1.1)
        ax1.set_ylim(-r_tot * 1.1, r_tot * 1.1)
        if self.name is None:
            ax1.set_title("Component cross section")
        else:
            ax1.set_title(self.name + " cross section")

        # Add text over the circles
        ax1.text(
            0,
            0,
            r"R=" + str(self.geometry.D / 2),
            color="black",
            ha="center",
            va="center",
        )
        ax1.text(
            0,
            self.geometry.D / 2,
            r"t=" + str(self.geometry.thick),
            color="black",
            ha="center",
            va="center",
            alpha=0.7,
        )
        if self.geometry.n_pipes is not None:
            ax1.text(
                0,
                -self.geometry.D / 4,
                r"" + str(self.geometry.n_pipes) + " pipes",
                color="black",
                ha="center",
                va="center",
                alpha=0.7,
            )

        # Add legend for the circles
        ax1.legend(loc="upper right")
        ax1.axis("off")
        # Second subplot: rectangle and two arrows
        rectangle = plt.Rectangle(
            (0.2, 0.3), 0.55, 0.4, edgecolor="black", facecolor="blue", alpha=0.5
        )
        ax2.add_patch(rectangle)
        # Arrow pointing to the left side of the rectangle
        ax2.arrow(
            0.0, 0.5, 0.1, 0, head_width=0.05, head_length=0.1, fc="black", ec="black"
        )
        # Arrow pointing out of the right side of the rectangle
        ax2.arrow(
            0.8, 0.5, 0.1, 0, head_width=0.05, head_length=0.1, fc="black", ec="black"
        )
        ax2.set_aspect("equal")
        ax2.set_xlim(0, 1)
        ax2.set_ylim(0, 1)
        if self.name is None:
            ax2.set_title("Component Lateral view")
        else:
            ax2.set_title(self.name + " Lateral view")

        # Add text over the arrows
        ax2.text(
            0.15,
            0.3,
            r"L=" + str(self.geometry.L) + "m",
            color="black",
            ha="center",
            va="center",
        )
        ax2.text(
            0.15,
            0.4,
            r"T=" + str(self.fluid.T) + "K",
            color="black",
            ha="center",
            va="center",
        )
        ax2.text(
            0.15,
            0.6,
            f"c={self.c_in:.4g} $mol/m^3$",
            color="black",
            ha="center",
            va="center",
        )
        ax2.text(
            0.5,
            0.6,
            f"velocity={self.fluid.U0:.2g} m/s",
            color="black",
            ha="center",
            va="center",
        )
        ax2.text(
            0.5,
            0.4,
            f"eff={self.eff*100:.2g}%",
            color="black",
            ha="center",
            va="center",
        )

        ax2.text(
            0.9,
            0.3,
            rf"c={self.c_out:.4g}$mol/m^3$",
            color="black",
            ha="center",
            va="center",
        )
        ax2.axis("off")
        # Display the plot
        fig.tight_layout()
        return fig

    def outlet_c_comp(self) -> float:
        """
        Calculates the concentration of the component at the outlet.

        Returns:
            float: The concentration of the component at the outlet.
        """
        self.c_out = self.c_in * (1 - self.eff)

    def split_HX(
        self,
        N: int = 25,
        T_in_hot: int = None,
        T_out_hot: int = None,
        T_in_cold: int = None,
        T_out_cold: int = None,
        R_sec: int = None,
        Q: int = None,
        plotvar: bool = False,
    ) -> "Circuit":
        """
        Splits the component into N components to better discretize Temperature effects
        """
        import copy

        deltaTML = corr.get_deltaTML(T_in_hot, T_out_hot, T_in_cold, T_out_cold)
        self.get_global_HX_coeff(R_sec)
        L_tot = corr.get_length_HX(
            deltaTML=deltaTML, d_hyd=self.geometry.D, U=self.U, Q=Q
        )
        ratio_ps = (T_in_hot - T_out_hot) / (
            T_out_cold - T_in_cold
        )  # gets the ratio between flowrate and heat capacity of primary and secondary fluid
        components_list = []

        # Use a for loop to append N instances of Component to the list
        for i in range(N - 1):

            components_list.append(
                Component(
                    name=f"HX_{i+1}",
                    geometry=copy.deepcopy(self.geometry),
                    c_in=copy.deepcopy(self.c_in),
                    fluid=copy.deepcopy(self.fluid),
                    membrane=copy.deepcopy(self.membrane),
                    loss=copy.deepcopy(self.loss),
                )
            )
        T_vec_p = np.linspace(T_in_hot, T_out_hot, N)
        L_vec = []
        T_vec_s = []
        T_vec_membrane = []
        T_vec_s.append(T_out_cold)
        for i, component in enumerate(components_list):
            deltaTML = corr.get_deltaTML(
                T_in_hot=T_vec_p[i],
                T_out_hot=T_vec_p[i + 1],
                T_in_cold=T_vec_s[i] + (T_vec_p[i + 1] - T_vec_p[i]) / ratio_ps,
                T_out_cold=T_vec_s[i],
            )

            component.get_global_HX_coeff(R_sec)
            L_vec.append(
                corr.get_length_HX(
                    deltaTML=deltaTML,
                    d_hyd=self.geometry.D,
                    U=component.U,
                    Q=Q / (N - 1),
                )
            )
            next_T_s = T_vec_s[i] + (T_vec_p[i + 1] - T_vec_p[i]) / ratio_ps
            T_vec_s.append(next_T_s)

        for i, component in enumerate(components_list):

            component.geometry.L = L_vec[i]
            component.fluid.T = (T_vec_p[i] + T_vec_p[i + 1]) / 2
            average_T_s = (T_vec_s[i] + T_vec_s[i + 1]) / 2
            R_prim = 1 / self.fluid.h_coeff
            R_cond = np.log(
                (self.fluid.d_Hyd + self.membrane.thick) / self.fluid.d_Hyd
            ) / (2 * np.pi * self.membrane.k)
            R_tot = 1 / component.U
            T_membrane = (T_vec_p[i] + T_vec_p[i + 1]) / 2 + (
                average_T_s - ((T_vec_p[i] + T_vec_p[i + 1]) / 2)
            ) * (R_prim + R_cond / 2) / R_tot
            component.membrane.update_attribute("T", T_membrane)
            T_vec_membrane.append(component.membrane.T)
        circuit = Circuit(components=components_list)

        if plotvar == True:
            plt.plot(T_vec_p)
            plt.plot(T_vec_s)
            x_values = np.arange(len(T_vec_membrane)) + 0.5
            plt.plot(x_values, T_vec_membrane)
            plt.legend(["Primary fluid", "Secondary fluid", "Membrane"])
            plt.show()

        return circuit

    def converge_split_HX(
        self,
        tol: float = 1e-3,
        T_in_hot: float = None,
        T_out_hot: float = None,
        T_in_cold: float = None,
        T_out_cold: float = None,
        R_sec: float = None,
        Q: float = None,
        plotvar: bool = False,
    ) -> "Circuit":
        """
        Splits the component into N components to better discretize Temperature effects
        Tries to find the optimal number of components to split the component into

        """
        import copy

        eff_v = []
        for N in range(10, 101, 10):
            circuit = self.split_HX(
                N=N,
                T_in_hot=T_in_hot,
                T_out_hot=T_out_hot,
                T_in_cold=T_in_cold,
                T_out_cold=T_out_cold,
                R_sec=R_sec,
                Q=Q,
                plotvar=False,
            )

            circuit.get_eff_circuit()
            eff_v.append(circuit.eff)
        x_values = range(10, 101, 10)
        if plotvar == True:
            fig, axs = plt.subplots(1, 2, figsize=(10, 5))

            # First subplot
            axs[0].plot(x_values, eff_v)
            axs[0].set_xlabel("Number of components")
            axs[0].set_ylabel("Efficiency")

            # Second subplot
            axs[1].semilogy(x_values, abs(eff_v - eff_v[-1]) / eff_v[-1] * 100)
            axs[1].set_xlabel("Number of components")
            axs[1].set_ylabel(
                f"Relative error in efficiency (%) with respect to {100} components"
            )

            plt.tight_layout()
            plt.show()

    def T_leak(self) -> float:
        """
        Calculates the leakage of the component.

        Returns:
            float: The leakage of the component.
        """
        leak = self.c_in * self.eff * self.get_pipe_flowrate()

        return leak

    def get_regime(self, print_var: bool = False):
        """
        Gets the regime of the component.

        Returns:
            str: The regime of the component.
        """
        if self.fluid is not None:
            if self.fluid.k_t is None:
                self.fluid.get_kt(turbulator=self.geometry.turbulator)
            if self.fluid.MS == True:
                if self.membrane is not None:

                    result = MS.get_regime(
                        k_d=self.membrane.k_d,
                        D=self.membrane.D,
                        thick=self.membrane.thick,
                        K_S=self.membrane.K_S,
                        c0=self.c_in,
                        k_t=self.fluid.k_t,
                        k_H=self.fluid.Solubility,
                        print_var=print_var,
                    )
                    return result
                else:
                    return "No membrane selected"
            else:
                if self.membrane is not None:
                    result = LM.get_regime(
                        D=self.membrane.D,
                        k_t=self.fluid.k_t,
                        K_S_S=self.membrane.K_S,
                        K_S_L=self.fluid.Solubility,
                        k_r=self.membrane.k_r,
                        thick=self.membrane.thick,
                        c0=self.c_in,
                        print_var=print_var,
                    )
                    return result
                else:
                    return "No membrane selected"
        else:
            return "No fluid selected"

    def get_pipe_flowrate(self):
        """
        Calculates the volumetric flow rate of the component [m^3/s].

        Returns:
            float: The flow rate of the component.
        """
        self.pipe_flowrate = self.fluid.U0 * np.pi * self.fluid.d_Hyd**2 / 4
        return self.pipe_flowrate

    def get_total_flowrate(self):
        """
        Calculates the total flow rate of the component.
        """
        self.get_pipe_flowrate()
        self.flowrate = self.pipe_flowrate * self.geometry.n_pipes
        return self.flowrate * self.geometry.n_pipes

    def define_component_volumes(self):
        """
        Calculates the volumes of the component.
        """
        self.fluid.V = self.geometry.get_fluid_volume()
        self.membrane.V = self.geometry.get_solid_volume()
        self.V = self.fluid.V + self.membrane.V

    def get_adimensionals(self):
        """
        Calculates the adimensional parameters H and W.

        Updates the H and W attributes of the Component object.
        """
        if self.fluid.k_t is None:
            self.fluid.get_kt(turbulator=self.geometry.turbulator)
        if self.fluid is not None:
            if self.fluid.MS:
                self.H = MS.H(
                    k_t=self.fluid.k_t, k_H=self.fluid.Solubility, k_d=self.membrane.k_d
                )
                self.W = MS.W(
                    k_d=self.membrane.k_d,
                    D=self.membrane.D,
                    thick=self.membrane.thick,
                    K_S=self.membrane.K_S,
                    c0=self.c_in,
                    k_H=self.fluid.Solubility,
                )
            else:
                self.H = LM.W(
                    k_r=self.membrane.k_r,
                    D=self.membrane.D,
                    thick=self.membrane.thick,
                    K_S=self.membrane.K_S,
                    c0=self.c_in,
                    K_S_L=self.fluid.Solubility,
                ) * LM.partition_param(
                    D=self.membrane.D,
                    k_t=self.fluid.k_t,
                    K_S_S=self.membrane.K_S,
                    K_S_L=self.fluid.Solubility,
                    t=self.membrane.thick,
                )
                self.W = LM.W(
                    k_r=self.membrane.k_r,
                    D=self.membrane.D,
                    thick=self.membrane.thick,
                    K_S=self.membrane.K_S,
                    c0=self.c_in,
                    K_S_L=self.fluid.Solubility,
                )

    def use_analytical_efficiency(self,p_out=1E-15):
        """Evaluates the analytical efficiency and substitutes it in the efficiency attribute of the component.

        Args:
            L (float): the length of the pipe component
        Returns:
            None
        """
        self.analytical_efficiency(p_out=p_out)
        self.eff = self.eff_an

    def get_efficiency(self, plotvar: bool = False, c_guess: float = None,p_out=1E-15):
        """
        Calculates the efficiency of the component.
        """

        if self.c_in == 0:
            self.c_out = 0
            self.eff = 0
            return

        L_vec = np.linspace(0, self.geometry.L, 100)
        dl = L_vec[1] - L_vec[0]

        c_vec = np.ndarray(len(L_vec))
        for i in range(len(L_vec)):
            if self.fluid.MS:
                f_H2 = 0.5
            else:
                f_H2 = 1
            if i == 0:

                c_vec[i] = float(self.c_in)

                if isinstance(c_guess, float):
                    c_guess = self.get_flux(c_vec[i], c_guess=c_guess,p_out=p_out)
                else:
                    c_guess = self.get_flux(c_vec[i], c_guess=float(self.c_in),p_out=p_out)
            else:
                c_vec[i] = c_vec[
                    i - 1
                ] + f_H2 * self.J_perm * self.fluid.d_Hyd * np.pi * dl**2 / self.fluid.U0 / (
                    np.pi * self.fluid.d_Hyd**2 / 4 * dl
                )
                if isinstance(c_guess, float):
                    c_guess = self.get_flux(c_vec[i], c_guess=c_guess,p_out=p_out)
                else:
                    c_guess = self.get_flux(c_vec[i], c_guess=float(self.c_in),p_out=p_out)
        if plotvar:
            plt.plot(L_vec, c_vec)
        self.eff = (self.c_in - c_vec[-1]) / self.c_in

    def analytical_efficiency(self,p_out=1E-15):
        """
        Calculate the analytical efficiency of a component.

        Parameters:
        - p_out: Pressure of H isotope at the outlet of the component. Defaults to 1E-15.

        Returns:
        - eff_an: Analytical efficiency of the component (from Humrickhouse papers)

        This function calculates the analytical efficiency of a component based on the given length (L) of the component.
        It uses various properties of the component, such as membrane properties, fluid properties, and adimensionals.



        If the fluid is a molten salt (MS=True), the analytical efficiency is calculated using the following formula:
        eff_an = 1 - epsilon * (lambertw(z=np.exp(beta - tau - 1), tol=1e-10) ** 2 + 2 * lambertw(z=np.exp(beta - tau - 1), tol=1e-10)).

        If the fluid is a liquid metal (MS= False), the analytical efficiency is calculated using the following formula:
        eff_an = 1 - np.exp(-tau * zeta / (1 + zeta))* (1-p_in/p_out)^0.5.

        The output of the function is the analytical efficiency of the component as Component.eff_an.
        """
        if self.fluid.k_t is None:
            self.fluid.get_kt(turbulator=self.geometry.turbulator)
        self.tau = (
            4 * self.fluid.k_t * self.geometry.L / (self.fluid.U0 * self.fluid.d_Hyd)
        )
        if self.fluid.MS:
            alpha=1/( self.fluid.Solubility)* (
                    0.5
                    * self.membrane.K_S
                    * self.membrane.D
                    / (
                        self.fluid.k_t
                        * self.fluid.d_Hyd
                        * np.log(
                            (self.fluid.d_Hyd + 2 * self.membrane.thick)
                            / self.fluid.d_Hyd
                        )
                    )
                )** 2
            self.epsilon = (
                alpha
                / self.c_in
                
            )

            if self.epsilon > 1e5:
<<<<<<< HEAD
                p_in=self.c_in/self.fluid.Solubility
                corr_p=1-(p_out/p_in)
                self.eff_an = (1 - np.exp(-self.tau))*corr_p
            elif self.epsilon ** 0.5 < 1e-2 and self.tau < 1 / self.epsilon ** 0.5:
                p_in=self.c_in/self.fluid.Solubility
                corr_p=1-(p_out/p_in)**0.5
                self.eff_an = (1 - (1 - self.tau * self.epsilon ** 0.5) ** 2)*corr_p
=======
                self.eff_an = 1 - np.exp(-self.tau)
            elif self.epsilon**0.5 < 1e-2 and self.tau < 1 / self.epsilon**0.5:
                self.eff_an = 1 - (1 - self.tau * self.epsilon**0.5) ** 2
>>>>>>> b9a08cf6
            else:
                # n1=1
                # n2=2
                # e=n1*(alpha*p_out*self.fluid.Solubility)**0.5
                # f=e/alpha
                # # P_out_term=0
                # # P_out_term2=0
                # delta=(1/self.epsilon+1+n2*f)**0.5
                # beta = delta + (1+f)*np.log(+delta-1-f)
                # max_exp = np.log(np.finfo(np.float64).max)
                # beta_tau = beta - self.tau*(1) - 1
                # if beta_tau > max_exp or p_out>1E-5:
                #     print(
                #         "Warning: Overflow encountered in exp, input too large.Iterative solver triggered"
                #     )
                #     # we can use the approximation w=beta_tau-np.log(beta_tau)for the lambert W function but it leads to error up to 40 % in very niche scenarios.

                #     def eq(var):
                #         cl = var
                #         alpha = self.epsilon * self.c_in
                #         left = (cl / alpha + 1+n2*f) ** 0.5 +(1+f)* np.log(-f+((cl/alpha + 1+n2*f) ** 0.5-1)
                #         )
                A=2
                n1=1
                n2=2
                n3=1
                n4=1
                n5=1
                e=n1*(alpha*p_out*self.fluid.Solubility)**0.5
                f=e/alpha
                # P_out_term=0
                # P_out_term2=0
                delta=(1/self.epsilon+1+n2*f)**0.5
                beta = delta + (1+n4*f)*np.log(+n5*delta-1-n3*f)
                max_exp = np.log(np.finfo(np.float64).max)
                beta_tau = beta - self.tau- 1
                if beta_tau > max_exp or p_out>1E-5:
                    print(
                        "Warning: Overflow encountered in exp, input too large.Iterative solver triggered"
                    )
                    # we can use the approximation w=beta_tau-np.log(beta_tau)for the lambert W function but it leads to error up to 40 % in very niche scenarios.

                    def eq(var):
                        cl = var
                        alpha = self.epsilon * self.c_in
                        
                        left = (cl / alpha + 1+n2*f) ** 0.5 +(1+n4*f)* np.log(-n3*f+(n5*(cl/alpha + 1+n2*f) ** 0.5-1)
                        )
                        
                        right = beta - self.tau

                        return abs(left - right)

                    cl = minimize(
                        eq,
                        self.c_in / 2,
                        method="Powell",
                        bounds=[(0, self.c_in)],
                        tol=1e-7,
                    ).x[0]
                    if -n3*f+(n5*(cl/alpha + 1+n2*f) ** 0.5-1)<0:
                        # raise ValueError("The argument of the log is negative")
                        
                        self.get_efficiency
                        
                        self.eff_an =self.eff
                        return
                    p_in=self.c_in/self.fluid.Solubility
                    # corr_p=1-(p_out/p_in)
                    self.eff_an = (1 - (cl / self.c_in))
                else:
                    z = np.exp(beta_tau)
                    w = lambertw(z, tol=1e-10)
<<<<<<< HEAD
                    p_in=self.c_in/self.fluid.Solubility
                    print("P_out correlation is not implemented yet")
                    corr_p1=1-(p_out/p_in)**0.5
                    corr_p2=1-(p_out/p_in)
                    
                    self.eff_an = (1 - self.epsilon * (w ** 2 + 2 * w))
=======
                    self.eff_an = 1 - self.epsilon * (w**2 + 2 * w)
>>>>>>> b9a08cf6
                    if self.eff_an.imag != 0:
                        raise ValueError("self.eff_an has a non-zero imaginary part")
                    else:
                        self.eff_an = self.eff_an.real  # get rid of 0*j

            # max_exp = np.log(np.finfo(np.float64).max)
            # beta_tau = beta - self.tau - 1
            # if beta_tau > max_exp:
            #     print("Warning: Overflow encountered in exp, input too large.")
            #     # Handle the overflow case here, e.g., by setting a maximum value
            #     z = np.finfo(np.float64).max
            # else:
            #     z = np.exp(beta_tau)
            # w = lambertw(z, tol=1e-10)
            # self.eff_an = 1 - self.epsilon * (w**2 + 2 * w)
            # if self.eff_an.imag != 0:
            #     raise ValueError("self.eff_an has a non-zero imaginary part")
            # else:
            #     self.eff_an = self.eff_an.real  # get rid of 0*j
        else:
            self.zeta = (2 * self.membrane.K_S * self.membrane.D) / (
                self.fluid.k_t
                * self.fluid.Solubility
                * self.fluid.d_Hyd
                * np.log(
                    (self.fluid.d_Hyd + 2 * self.membrane.thick) / self.fluid.d_Hyd
                )
            )
            p_in=(self.c_in/self.fluid.Solubility)**2
            corr_p=1-(p_out/p_in)**0.5
            
            self.eff_an = (1 - np.exp(-self.tau * self.zeta / (1 + self.zeta)))*corr_p

    def get_flux(self, c: float = None, c_guess: float = 1e-9,p_out=1E-15):
        """
        Calculates the Tritium flux of the component.
        It can make some approximations based on W and H to make the solver faster

        Args:
            c (float): The concentration in the component fluid.

        Returns:
            float: The permeation flux.

        """
        if not isinstance(c, float):
            print(c)
            raise ValueError("Input 'c' must be a non-empty numpy array")

        if not isinstance(c_guess, float):
            raise ValueError("c_guess must be a float")
        self.get_adimensionals()
        if self.fluid.MS:
            if self.W > 10:
                # DIFFUSION LIMITED V // Surface limited X
                if self.H / self.W > 1000:
                    # Mass transport limited V // Diffusion limited X
                    self.J_perm = -2 * self.fluid.k_t * (c-p_out*self.fluid.Solubility)  ## MS factor
                elif self.H / self.W < 0.0001:
                    # Diffusion limited V // Mass Transport limited X
                    self.J_perm = -(
                        self.membrane.D
                        / (
                            self.fluid.d_Hyd
                            / 2
                            * np.log(
                                (self.fluid.d_Hyd / 2 + self.membrane.thick)
                                / (self.fluid.d_Hyd / 2)
                            )
                        )
                        * self.membrane.K_S
                        * ((c / self.fluid.Solubility) ** 0.5-p_out**0.5)
                    )
                else:
                    # Mixed regime mass transport diffusion
                    def equations(vars):
                        if vars.size == 0:
                            return upper_bound
                        c_wl = vars
                        J_mt = 2 * self.fluid.k_t * (c - c_wl)
                        J_diff = (
                            self.membrane.D
                            / (
                                self.fluid.d_Hyd
                                / 2
                                * np.log(
                                    (self.fluid.d_Hyd / 2 + self.membrane.thick)
                                    / (self.fluid.d_Hyd / 2)
                                )
                            )
                            * (
                                self.membrane.K_S
                                * ((c_wl / self.fluid.Solubility) ** 0.5-p_out**0.5)
                            )
                        )
                        return abs(J_diff - J_mt)

                    if isinstance(c_guess, float):

                        initial_guess = c_guess
                    else:
                        ValueError("c_guess must be a float")
                    initial_guess = c_guess
                    min_upper_bound = 1e-4  # Set a minimum value for the upper bound
                    upper_bound = max(c * (1 + 1e-4), min_upper_bound)
                    solution = minimize(
                        equations,
                        initial_guess,
                        method="Powell",
                        bounds=[
                            (0, upper_bound),
                        ],
                        tol=1e-8,
                        options={
                            "maxiter": int(1e7),
                        },
                    )
                    self.J_perm = (
                        -2 * self.fluid.k_t * (c - solution.x[0])
                    )  ## MS factor
                    return float(solution.x[0])
            elif self.W < 0.1:
                # Surface limited V // Diffusion Limited X
                if self.H > 100:
                    # Mass transport limited V // Surface limited X
                    self.J_perm = -2 * self.fluid.k_t * (c-p_out*self.fluid.Solubility)  ## MS factor
                elif self.H < 0.01:
                    # Surface limited V // Mass Transport limited X
                    self.J_perm = -self.membrane.k_d * (c / self.fluid.Solubility)
                else:
                    # Mixed regime mass transfer surface
                    def equations(vars):
                        if vars.size == 0:
                            return upper_bound
                        c_wl = vars
                        c_bl = c
                        J_mt = 2 * self.fluid.k_t * (c_bl - c_wl)  ## MS factor
                        J_surf = (
                            self.membrane.k_d * (c_bl / self.fluid.Solubility)
                            - self.membrane.k_d * self.membrane.K_S**2 * c_wl**2
                        )

                        return abs(J_mt - J_surf)

                    initial_guess = [(c * 1e-1)]
                    solution = minimize(
                        equations,
                        initial_guess,
                        method="Powell",
                        bounds=[
                            (0, c * (1 + 1e-4)),
                        ],
                        tol=1e-8,
                        options={
                            "maxiter": int(1e6),
                        },
                    )
                    c_bl = c
                    c_wl = solution.x[0]
                    self.J_perm = 2 * self.fluid.k_t * (c_bl - c_wl)  ## MS factor
                    return float(solution.x[0])
            else:
                # Mixed Diffusion Surface
                if self.H / self.W > 1000:
                    # Mass transport limited V // Mixed Surface Diffusion Limited X
                    self.J_perm = -2 * self.fluid.k_t * (c-p_out*self.fluid.Solubility)  ## MS factor
                elif self.H / self.W < 0.0001:
                    # Mixed Diffusion Surface
                    def equations(vars):
                        if vars.size == 0:
                            return upper_bound
                        c_wl = vars
                        c_bl = c
                        J_surf = (
                            self.membrane.k_d * (c_bl / self.fluid.Solubility)
                            - self.membrane.k_d * self.membrane.K_S**2 * c_wl**2
                        )
                        J_diff = (
                            self.membrane.D
                            / (
                                self.fluid.d_Hyd
                                / 2
                                * np.log(
                                    (self.fluid.d_Hyd / 2 + self.membrane.thick)
                                    / (self.fluid.d_Hyd / 2)
                                )
                            )
                            * (
                                self.membrane.K_S
                                * ((c_wl / self.fluid.Solubility) ** 0.5-p_out**0.5)
                            )
                        )

                        return abs(J_diff - J_surf)

                    if c_guess is None:
                        initial_guess = [(c / 2)]
                    else:
                        initial_guess = c_guess
                    solution = minimize(
                        equations,
                        initial_guess,
                        method="Powell",
                        bounds=[
                            (1e-14, c),
                        ],
                        tol=1e-7,
                        options={
                            "maxiter": int(1e6),
                        },
                    )
                    c_wall = solution.x[0]
                    self.J_perm = (
                        self.membrane.D
                        / (
                            self.fluid.d_Hyd
                            / 2
                            * np.log(
                                (self.fluid.d_Hyd / 2 + self.membrane.thick)
                                / (self.fluid.d_Hyd / 2)
                            )
                        )
                        * (self.membrane.K_S * (c_wall / self.fluid.Solubility) ** 0.5-p_out**0.5)
                    )
                    return float(solution.x[0])
                else:
                    # Mixed regime mass transport diffusion surface and diffusion
                    def equations(vars):
                        c_wl, c_ws = vars

                        c_bl = c
                        J_mt = 2 * self.fluid.k_t * (c_bl - c_wl)  ## MS factor

                        J_d = self.membrane.k_d * (
                            c_wl / self.membrane.K_S
                        ) - self.membrane.k_d * self.membrane.K_S**2 * (c_ws**2)
                        J_diff = (
                            self.membrane.D
                            / (
                                self.fluid.d_Hyd
                                / 2
                                * np.log(
                                    (self.fluid.d_Hyd / 2 + self.membrane.thick)
                                    / (self.fluid.d_Hyd / 2)
                                )
                            )
                            * ((self.membrane.K_S * c_ws)-p_out**0.5)
                        )
                        eq1 = abs(J_mt - J_d)
                        eq2 = abs(J_mt - J_diff)
                        eq3 = abs(J_d - J_diff)

                        return eq1 + eq2 + eq3

                    initial_guess = [(2 * c / 3), (c / 3)]
                    solution = minimize(
                        equations,
                        initial_guess,
                        method="Powell",
                        bounds=[(0, c), (0, c)],
                        tol=1e-8,
                        options={
                            "maxiter": int(1e6),
                        },
                    )
                    c_wl = solution.x[0]
                    self.J_perm = 2 * self.fluid.k_t * (c - c_wl)
                    result = float(solution.x[0])
                    if np.isscalar(result):
                        return result

        else:
            if self.W > 10:
                # DIFFUSION LIMITED V // Surface limited X
                if self.H / self.W > 1000:
                    # Mass transport limited V // Diffusion limited X
                    self.J_perm = -self.fluid.k_t * (c-p_out**0.5*self.fluid.Solubility)  ## LM factor
                elif self.H / self.W < 0.0001:
                    # Diffusion limited V // Mass Transport limited X
                    self.J_perm = -(
                        self.membrane.D
                        / (
                            self.fluid.d_Hyd
                            / 2
                            * np.log(
                                (self.fluid.d_Hyd / 2 + self.membrane.thick)
                                / (self.fluid.d_Hyd / 2)
                            )
                        )
                        * (self.membrane.K_S
                        * (c / self.fluid.Solubility-p_out**0.5))
                    )
                else:
                    # Mixed regime mass transport diffusion
                    def equations(vars):
                        c_wl = vars
                        J_mt = self.fluid.k_t * (c - c_wl)  ## LM factor
                        J_diff = (
                            self.membrane.D
                            / (
                                self.fluid.d_Hyd
                                / 2
                                * np.log(
                                    (self.fluid.d_Hyd / 2 + self.membrane.thick)
                                    / (self.fluid.d_Hyd / 2)
                                )
                            )
                            * (self.membrane.K_S * (c_wl / self.fluid.Solubility-p_out**0.5))
                        )
                        return abs((J_diff - J_mt))

                    if c_guess is None:
                        initial_guess = [(c * 1e-2)]
                    else:
                        initial_guess = c_guess
                    solution = minimize(
                        equations,
                        initial_guess,
                        method="Powell",
                        bounds=[
                            (0, c * (1 + 1e-4)),
                        ],
                        tol=1e-8,
                        options={
                            "maxiter": int(1e6),
                        },
                    )
                    self.J_perm = -self.fluid.k_t * (c - solution.x[0])  ## LM factor
                    return float(solution.x[0])
            elif self.W < 0.1:
                # Surface limited V // Diffusion Limited X
                if self.H > 100:
                    # Mass transport limited V // Surface limited X
                    self.J_perm = -self.fluid.k_t * (c-p_out**0.5*self.fluid.Solubility)  ## LM factor
                elif self.H < 0.01:
                    # Surface limited V // Mass Transport limited X
                    self.J_perm = -self.membrane.k_d * (c / self.fluid.Solubility)
                else:
                    # Mixed regime mass transfer surface
                    def equations(vars):
                        c_wl = vars
                        c_bl = c
                        J_mt = self.fluid.k_t * (c_bl - c_wl-p_out**0.5*self.fluid.Solubility)  ## LM factor
                        J_surf = (
                            self.membrane.k_d * (c_bl / self.fluid.Solubility)
                            - self.membrane.k_d * self.membrane.K_S**2 * c_wl**2
                        )

                        return abs(J_mt - J_surf)

                    initial_guess = [(c * 1e-1)]
                    solution = minimize(
                        equations,
                        initial_guess,
                        method="Powell",
                        bounds=[
                            (0, c * (1 + 1e-4)),
                        ],
                        tol=1e-8,
                        options={
                            "maxiter": int(1e6),
                        },
                    )
                    c_bl = c
                    c_wl = solution.x[0]
                    self.J_perm = self.fluid.k_t * (c_bl - c_wl-p_out*self.fluid.Solubility)  ## LM factor
                    return float(solution.x[0])
            else:
                if self.H / self.W < 0.0001:
                    # Mass transport limited V // Mixed Surface Diffusion  X
                    self.J_perm = -self.fluid.k_t * (c-p_out**0.5*self.fluid.Solubility)  ## LM factor
                elif self.H / self.W > 1000:
                    # Mixed Diffusion Surface V // Mass Transport limited X
                    def equations(vars):
                        c_wl = vars
                        c_bl = c
                        J_surf = (
                            self.membrane.k_d * (c_bl / self.fluid.Solubility)
                            - self.membrane.k_d * self.membrane.K_S**2 * c_wl**2
                        )
                        J_diff = (
                            self.membrane.D
                            / (
                                self.fluid.d_Hyd
                                / 2
                                * np.log(
                                    (self.fluid.d_Hyd / 2 + self.membrane.thick)
                                    / (self.fluid.d_Hyd / 2)
                                )
                            )
                            * (self.membrane.K_S * (c_wl / self.fluid.Solubility-p_out**0.5))
                        )

                        return abs(J_diff - J_surf)

                    if c_guess is None:
                        initial_guess = [(c / 2)]
                    else:
                        initial_guess = c_guess
                    solution = minimize(
                        equations,
                        initial_guess,
                        method="Powell",
                        bounds=[
                            (1e-14, c),
                        ],
                        tol=1e-8,
                        options={
                            "maxiter": int(1e6),
                        },
                    )
                    c_wall = solution.x[0]
                    self.J_perm = (
                        self.membrane.D
                        / (
                            self.fluid.d_Hyd
                            / 2
                            * np.log(
                                (self.fluid.d_Hyd / 2 + self.membrane.thick)
                                / (self.fluid.d_Hyd / 2)
                            )
                        )
                        * (self.membrane.K_S * (c_wall / self.fluid.Solubility-p_out**0.5))
                    )
                    return float(solution.x[0])
                else:
                    # Mixed regime mass transport diffusion surface and diffusion
                    def equations(vars):
                        c_wl, c_ws = vars

                        c_bl = c
                        J_mt = self.fluid.k_t * (c_bl - c_wl)  ## LM factor

                        J_d = self.membrane.k_d * (
                            c_wl / self.membrane.K_S
                        ) - self.membrane.k_d * self.membrane.K_S * (c_ws**2)
                        J_diff = (
                            self.membrane.D
                            / (
                                self.fluid.d_Hyd
                                / 2
                                * np.log(
                                    (self.fluid.d_Hyd / 2 + self.membrane.thick)
                                    / (self.fluid.d_Hyd / 2)
                                )
                            )
                            * ((self.membrane.K_S * c_ws)-p_out**0.5)
                        )
                        eq1 = abs(J_mt - J_d)
                        eq2 = abs(J_mt - J_diff)
                        eq3 = abs(J_d - J_diff)

                        return eq1 + eq2 + eq3

                    initial_guess = [(2 * c / 3), (c / 3)]
                    solution = minimize(
                        equations,
                        initial_guess,
                        method="Powell",
                        bounds=[
                            (0, c * (1 + 1e-4)),
                        ],
                        tol=1e-8,
                        options={
                            "maxiter": int(1e6),
                        },
                    )
                    c_wl = solution.x[0]
                    self.J_perm = self.fluid.k_t * (c - c_wl)  # LM factor
                    return float(solution.x[0])

    def get_global_HX_coeff(self, R_conv_sec: float = 0):
        """
        Calculates the global heat exchange coefficient of the component.
        It can take the secondary resistance to convection as input. defaults to no resistance

        Returns:
            float: The global heat exchange coefficient of the component.
        """
        R_cond = np.log((self.fluid.d_Hyd + self.membrane.thick) / self.fluid.d_Hyd) / (
            2 * np.pi * self.membrane.k
        )
        Re = corr.Re(self.fluid.rho, self.fluid.U0, self.fluid.d_Hyd, self.fluid.mu)
        Pr = corr.Pr(self.fluid.cp, self.fluid.mu, self.fluid.k)
        if self.geometry.turbulator is None:
            h_prim = corr.get_h_from_Nu(
                corr.Nu_DittusBoelter(Re, Pr), self.fluid.k, self.fluid.d_Hyd
            )
        else:
            match self.geometry.turbulator.turbulator_type:
                case "TwistedTape":
                    print(
                        str(self.geometry.turbulator.turbulator_type)
                        + " is not implemented yet"
                    )
                    raise NotImplementedError("Twisted tape is not implemented yet")
                case "WireCoil":
                    h_prim = self.geometry.turbulator.h_t_correlation(
                        Re=Re, Pr=Pr, d_hyd=self.fluid.d_Hyd, k=self.fluid.k
                    )
                case "Custom":
                    h_prim = self.geometry.turbulator.h_t_correlation(
                        Re=Re, Pr=Pr, d_hyd=self.fluid.d_Hyd, k=self.fluid.k
                    )
        self.fluid.h_coeff = h_prim
        R_conv_prim = 1 / h_prim
        R_tot = R_conv_prim + R_cond + R_conv_sec
        self.U = 1 / R_tot
        return

    def get_solid_inventory(self):
        def integrate_c_profile(self):
            r_in = self.fluid.d_Hyd / 2
            r_out = self.fluid.d_Hyd / 2 + self.membrane.thick
            L_min = 0
            L_max = self.geometry.L
            N = 20

            def integrand(r, L):
                # return -c * np.log(r / r_out) / np.log(r_out / r_in) * 2 * np.pi * r
                if self.fluid.k_t is None:
                    self.fluid.get_kt(turbulator=self.geometry.turbulator)
                if self.fluid.MS == False:
                    c = self.c_in / self.fluid.Solubility * self.membrane.K_S
                    dimless = (
                        2
                        * self.membrane.D
                        * self.membrane.K_S
                        / (
                            self.fluid.k_t
                            * self.fluid.Solubility
                            * self.fluid.d_Hyd
                            * np.log(
                                (self.fluid.d_Hyd + 2 * self.membrane.thick)
                                / self.fluid.d_Hyd
                            )
                        )
                    )
                    dimless2 = (
                        2
                        * self.membrane.D
                        * self.membrane.K_S
                        / (
                            self.fluid.Solubility
                            * self.fluid.d_Hyd
                            * np.log(
                                (self.fluid.d_Hyd + 2 * self.membrane.thick)
                                / self.fluid.d_Hyd
                            )
                        )
                    )
                    L_ch = (
                        -dimless
                        / (1 + dimless)
                        * 4
                        * self.fluid.k_t
                        / (self.fluid.U0 * self.fluid.d_Hyd)
                    )
                    conv_liquid_to_solid = self.membrane.K_S / self.fluid.Solubility
                    c_w = (
                        c * np.exp(L_ch * L) / (dimless2 / self.fluid.k_t + 1)
                    )  # todo check this is liquid conc
                    return (
                        -c_w * np.log(r / r_out) / np.log(r_out / r_in) * 2 * np.pi * r
                    )
                else:
                    tau = 4 * self.fluid.k_t * L / (self.fluid.U0 * self.fluid.d_Hyd)
                    self.epsilon = (
                        1
                        / self.c_in
                        / self.fluid.Solubility
                        * (
                            0.5  ##TODO: Check this
                            * self.membrane.K_S
                            * self.membrane.D
                            / (
                                self.fluid.k_t
                                * self.fluid.d_Hyd
                                * np.log(
                                    (self.fluid.d_Hyd + 2 * self.membrane.thick)
                                    / self.fluid.d_Hyd
                                )
                            )
                        )
                        ** 2
                    )

                    beta = (1 / self.epsilon + 1) ** 0.5 + np.log(
                        (1 / self.epsilon + 1) ** 0.5 - 1
                    )
                    max_exp = np.log(np.finfo(np.float64).max)
                    beta_tau = beta - tau - 1
                    if beta_tau > max_exp:
                        print(
                            "Warning: Overflow encountered in exp, input too large.Approximation triggered. This will slow down the calculation"
                        )

                        w = beta_tau - np.log(beta_tau)
                        
                    else:
                        z = np.exp(beta_tau)
                        w = lambertw(z, tol=1e-10)
                        if w.imag != 0:
                            raise ValueError(
                                "self.eff_an has a non-zero imaginary part"
                            )
                        w = w.real
                    alpha = (
                        1
                        / self.fluid.Solubility
                        * (
                            (
                                0.5  ## TODO: Check this
                                * self.membrane.D
                                * self.membrane.K_S
                            )
                            / (
                                self.fluid.k_t
                                * self.fluid.d_Hyd
                                * np.log(
                                    (self.fluid.d_Hyd + 2 * self.membrane.thick)
                                    / self.fluid.d_Hyd
                                )
                            )
                        )
                        ** 2
                    )
                    conv = (
                        self.c_in / self.fluid.Solubility
                    ) ** 0.5 * self.membrane.K_S
                    c_w_l = alpha * (w**2 + 2 * w) + alpha * (
                        2 - 2 * ((w**2 + 2 * w) + 1) ** 0.5  ## TODO: Check this
                    )

                    if c_w_l < 0:
                        print("negative wall conc! = " + str(c_w_l))
                        c_w_l = 1e-17
                    return (
                        -np.log(r / r_out)
                        / np.log(r_out / r_in)
                        * 2
                        * np.pi
                        * r
                        * (c_w_l / self.fluid.Solubility) ** 0.5
                        * self.membrane.K_S
                    )

            result, err = integrate.nquad(integrand, [[r_in, r_out], [L_min, L_max]])
            return result
        integral_pipe= integrate_c_profile(self)
        print(str(integral_pipe)+ " is the integral ans the pipes are "+ str(self.geometry.n_pipes))
        self.membrane.inv = integral_pipe * self.geometry.n_pipes
        if math.isnan(self.membrane.inv):
            print("Error: Inventory calculation failed")
            self.inspect()
        return

        # from sympy import Integral, ln, symbols, init_printing, nsolve, exp

        # # Define the symbolic variables
        # r, L = symbols("r L")
        # r_in = self.fluid.d_Hyd / 2
        # r_out = self.fluid.d_Hyd / 2 + self.membrane.thick
        # init_printing(use_unicode=True)
        # if self.fluid.MS == True:
        #     c = (self.c_in / self.fluid.Solubility) ** 0.5 / self.membrane.K_S
        # else:
        #     c = self.c_in / self.fluid.Solubility / self.membrane.K_S

        # # Define the logarithmic function
        # fun1 = -ln(r / r_out) / ln(r / r_in) * c *r * 2 * np.pi

        # # fun2= c*exp(-4*L)
        # fun2 = 1
        # # Perform the integration with respect to r over the interval [r_in, r_out]
        # integral1 = Integral(fun1, (r, r_in, r_out))
        # integral2 = Integral(fun2, (L, 0, self.geometry.L))
        # # Evaluate the integral
        # # integral_value=nsolve(integral1,r, r_out)-nsolve(integral1,r, r_in)

        # print(integral1)

        # integral1.as_sum(5, method="midpoint")
        # integral2.as_sum(5, method="midpoint")
        # result = float(integral1.as_sum(100, method="midpoint")) * float(integral2.as_sum(
        #     100, method="midpoint")
        # )

        # self.membrane.inv = float(result)
        # return

    def get_fluid_inventory(self):
        r_in = self.fluid.d_Hyd / 2

        L_min = 0
        L_max = self.geometry.L
        N = 100

        def integrand(L):
            if self.fluid.k_t is None:
                self.fluid.get_kt(turbulator=self.geometry.turbulator)
            if self.fluid.MS is False:
                dimless = (
                    2
                    * self.membrane.D
                    * self.membrane.K_S
                    / (
                        self.fluid.k_t
                        * self.fluid.Solubility
                        * self.fluid.d_Hyd
                        * np.log(
                            (self.fluid.d_Hyd + 2 * self.membrane.thick)
                            / self.fluid.d_Hyd
                        )
                    )
                )

                L_ch = (
                    -dimless
                    / (1 + dimless)
                    * 4
                    * self.fluid.k_t
                    / (self.fluid.U0 * self.fluid.d_Hyd)
                )

                return self.c_in * np.exp(L_ch * L)
            else:
                tau = 4 * self.fluid.k_t * L / (self.fluid.U0 * self.fluid.d_Hyd)
                self.epsilon = (
                    1
                    / self.c_in
                    / self.fluid.Solubility
                    * (
                        0.5  ##TODO: Check this
                        * self.membrane.K_S
                        * self.membrane.D
                        / (
                            self.fluid.k_t
                            * self.fluid.d_Hyd
                            * np.log(
                                (self.fluid.d_Hyd + 2 * self.membrane.thick)
                                / self.fluid.d_Hyd
                            )
                        )
                    )
                    ** 2
                )

                beta = (1 / self.epsilon + 1) ** 0.5 + np.log(
                    (1 / self.epsilon + 1) ** 0.5 - 1
                )
                max_exp = np.log(np.finfo(np.float64).max)
                beta_tau = beta - tau - 1
                if beta_tau > max_exp:
                    # print(
                    #     "Warning: Overflow encountered in exp, input too large.Approximation triggered"
                    # )

                    w = beta_tau - np.log(beta_tau)
                else:
                    z = np.exp(beta_tau)
                    w = lambertw(z, tol=1e-10)
                    if w.imag != 0:
                        raise ValueError("self.eff_an has a non-zero imaginary part")
                    w = w.real
                alpha = (
                    1
                    / self.fluid.Solubility
                    * (
                        (0.5 * self.membrane.D * self.membrane.K_S)  ## TODO: Check this
                        / (
                            self.fluid.k_t
                            * self.fluid.d_Hyd
                            * np.log(
                                (self.fluid.d_Hyd + 2 * self.membrane.thick)
                                / self.fluid.d_Hyd
                            )
                        )
                    )
                    ** 2
                )
                conv = (self.c_in / self.fluid.Solubility) ** 0.5 * self.membrane.K_S
                c_w_l = alpha * (w**2 + 2 * w)
                return c_w_l

        result, err = integrate.nquad(integrand, [[L_min, L_max]])
        self.fluid.inv = result * np.pi * r_in**2 * self.n_pipes
        return

    def get_inventory(self):
        self.get_solid_inventory()
        self.get_fluid_inventory()
        self.inv = self.fluid.inv + self.membrane.inv
        return


class Fluid:
    """
    Represents a fluid in a component for Tritium transport analysis

    Args:
        T (float): Temperature of the fluid.
        D (float): Tritium Diffusivity of the fluid.
        D_0 (float): Preexponential Diffusivity of the fluid.
        E_d (float): Activation energy of the fluid diffusivity.
        Solubility (float): Solubility of the fluid.
        Solubility_0 (float): Preexponential solubility of the fluid.
        E_s (float): Activation energy of the fluid solubility.
        MS (bool): Indicates whether the fluid is a molten salt or a liquid metal.
        d_Hyd (float, optional): Hydraulic diameter of the fluid. Defaults to None.
        k_t (float, optional): Mass transport coefficient of the fluid. Defaults to None.
        mu (float, optional): Viscosity of the fluid. Defaults to None.
        rho (float, optional): Density of the fluid. Defaults to None.
        U0 (float, optional): Velocity of the fluid. Defaults to None.
        inv (float, optional): Inventory of the fluid. Defaults to None.
    """

    def __init__(
        self,
        T: float = None,
        D: float = None,
        D_0: float = None,
        E_d: float = None,
        Solubility: float = None,
        Solubility_0: float = None,
        E_s: float = None,
        MS: bool = True,
        d_Hyd: float = None,
        k_t: float = None,
        mu: float = None,
        rho: float = None,
        U0: float = None,
        k: float = None,
        cp: float = None,
        inv: float = None,
    ):
        """
        Initializes a new instance of the Fluid class.

        Args:
            T (float): Temperature of the fluid.
            D (float): T Diffusivity of the fluid.
            Solubility (float): Solubility of the fluid.
            MS (bool): Indicates whether the fluid is a molten salt or a liquid metal.
            d_Hyd (float, optional): Hydraulic diameter of the fluid. Defaults to None.
            k_t (float, optional): Mass transport coefficient of the fluid. Defaults to None.
            mu (float, optional): Viscosity of the fluid. Defaults to None.
            rho (float, optional): Density of the fluid. Defaults to None.
            U0 (float, optional): Velocity of the fluid. Defaults to None.
            k thermal conductivity of the fluid. Defaults to None.
        """
        self.T = T
        self.MS = MS
        if D_0 is not None and E_d is not None:
            self.D = D_0 * np.exp(-E_d / (8.617333262145e-5 * self.T))
        else:
            self.D = D
        if Solubility_0 is not None and E_s is not None:
            self.Solubility = Solubility_0 * np.exp(-E_s / (8.617333262145e-5 * self.T))
        else:
            self.Solubility = Solubility
        self.k_t = k_t
        self.d_Hyd = d_Hyd
        self.mu = mu
        self.rho = rho
        self.U0 = U0
        self.k = k
        self.cp = cp
        self.inv = inv

    def update_attribute(
        self, attr_name: str = None, new_value: Union[float, "FluidMaterial"] = None
    ):
        """
        Updates the value of the specified attribute.

        Args:
            attr_name (str): The name of the attribute to update.
            new_value: The new value for the attribute.
        """
        set_attribute(self, attr_name, new_value)

    def inspect(self, variable_names=None):
        """
        Prints the attributes of the component.
        """
        print_class_variables(self, variable_names)

    def set_properties_from_fluid_material(
        self, fluid_material: "FluidMaterial" = None
    ):
        """
        Sets the properties of the fluid from a FluidMaterial object.

        Args:
            fluid_material (FluidMaterial): The FluidMaterial object to set the properties from.
        """
        self.T = fluid_material.T
        self.D = fluid_material.D
        self.Solubility = fluid_material.Solubility
        self.mu = fluid_material.mu
        self.rho = fluid_material.rho
        self.cp = fluid_material.cp
        self.k = fluid_material.k

    def get_kt(self, turbulator=None):
        """
        Calculates the mass transport coefficient (k_t) for the fluid.

        If the hydraulic diameter (d_Hyd) is defined, the mass transport coefficient is calculated using correlations.
        Otherwise, an error message is printed.

        Returns:
            None
        """
        if self.d_Hyd:
            if self.k_t is None:
                Re = corr.Re(rho=self.rho, u=self.U0, L=self.d_Hyd, mu=self.mu)
                Sc = corr.Schmidt(D=self.D, mu=self.mu, rho=self.rho)
                if turbulator is None:

                    # if Re < 1e4 and Re > 2030:
                    #     Sh = 0.015 * Re**0.83 * Sc**0.42  ## Stempien Thesis pg 155-157 TODO implement different Re ranges
                    if Re > 2030:
                        Sh = 0.0096 * Re**0.913 * Sc**0.346  ##Getthem paper
                        # Sh = 0.023 * Re**0.8 * Sc**0.33
                    else:
                        print(str(Re) + " indicates laminar flow")
                        Sh = 3.66
                        # raise ValueError("Reynolds number is too low")
                    self.k_t = corr.get_k_from_Sh(
                        Sh=Sh,
                        L=self.d_Hyd,
                        D=self.D,
                    )
                else:
                    match turbulator.turbulator_type:
                        case "WireCoil":

                            self.k_t = turbulator.k_t_correlation(
                                Re=Re, Sc=Sc, d_hyd=self.d_Hyd, D=self.D
                            )
                        case "TwistedTape":
                            raise NotImplementedError(
                                "Twisted Tape not implemented yet"
                            )
                        case "Custom":
                            self.k_t = turbulator.k_t_correlation(
                                Re=Re, Sc=Sc, d_hyd=self.d_Hyd, D=self.D
                            )

            # else:
            #     # print("k_t is already defined")
        else:
            print("Hydraulic Diameter is not defined")


class Turbulator:
    """
    Represents a turbulator in a component for Tritium transport analysis

    Args:
        turbulator_type (str): Type of the turbulator.
        turbulator_params (dict): Parameters of the turbulator.
    """

    def __init__(
        self,
        turbulator_type: str = None,
    ):
        """
        Initializes a new instance of the Turbulator class.

        Args:
            turbulator_type (str): Type of the turbulator.
            turbulator_params (dict): Parameters of the turbulator.
        """
        self.turbulator_type = turbulator_type

    def update_attribute(
        self, attr_name: str = None, new_value: Union[str, dict] = None
    ):
        """
        Updates the value of the specified attribute.

        Args:
            attr_name (str): The name of the attribute to update.
            new_value: The new value for the attribute.
        """
        set_attribute(self, attr_name, new_value)

    def inspect(self, variable_names=None):
        """
        Prints the attributes of the component.
        """
        print_class_variables(self, variable_names)


class WireCoil(Turbulator):
    """
    Represents a wire coil turbulator in a component for Tritium transport analysis

    Args:
        turbulator_type (str): Type of the turbulator.
        turbulator_params (dict): Parameters of the turbulator.
    """

    def __init__(
        self,
        turbulator_type: str = "WireCoil",
        pitch: float = None,
    ):
        """
        Initializes a new instance of the WireCoil class.

        Args:
            turbulator_type (str): Type of the turbulator.
            pitch (float): Pitch of the wire coil.
        """
        super().__init__(turbulator_type)
        self.pitch = pitch

    def k_t_correlation(
        self, Re: float = None, Sc: float = None, d_hyd: float = None, D: float = None
    ):
        """
        Calculates the mass transport coefficient (k_t) for the fluid with a wire coil turbulator.

        Args:
            Re (float): Reynolds number of the fluid.
            Sc (float): Schmidt number of the fluid.

        Returns:
            float: The mass transport coefficient.
        """
        if Re > 2030:
            Sh = 0.132 * Re**0.72 * Sc**0.37 * (self.pitch / d_hyd) ** -0.372
        else:
            Sh = 3.66
        k_t = corr.get_k_from_Sh(Sh=Sh, L=self.pitch, D=D)
        return k_t

    def h_t_correlation(
        self, Re: float = None, Pr: float = None, d_hyd: float = None, k=None
    ):
        """
        Calculates the heat transfer coefficient (h_t) for the fluid with a wire coil turbulator.

        Args:
            Re (float): Reynolds number of the fluid.
            Pr (float): Prandtl number of the fluid.

        Returns:
            float: The heat transfer coefficient.
        """
        if Re > 2030:
            Nu = 0.132 * Re**0.72 * Pr**0.37 * (self.pitch / d_hyd) ** -0.372
        else:
            Nu = 3.66
        h_t = corr.get_h_from_Nu(Nu=Nu, k=k, D=d_hyd)
        return h_t

    def update_attribute(
        self, attr_name: str = None, new_value: Union[str, dict] = None
    ):
        """
        Updates the value of the specified attribute.

        Args:
            attr_name (str): The name of the attribute to update.
            new_value: The new value for the attribute.
        """
        set_attribute(self, attr_name, new_value)

    def inspect(self, variable_names=None):
        """
        Prints the attributes of the component.
        """
        print_class_variables(self, variable_names)


class CustomTurbulator(Turbulator):
    """
    Represents a custom turbulator in a component for Tritium transport analysis
    """

    def __init__(
        self,
        turbulator_type: str = "Custom",
        a: float = None,
        b: float = None,
        c: float = None,
    ):
        """
        Initializes a new instance of the CustomTurbulator class.

        Args:
            turbulator_type (str): Type of the turbulator.
            turbulator_params (dict): Parameters of the turbulator.
        """
        super().__init__(turbulator_type)
        self.a = a
        self.b = b
        self.c = c

    def update_attribute(
        self, attr_name: str = None, new_value: Union[str, dict] = None
    ):
        """
        Updates the value of the specified attribute.

        Args:
            attr_name (str): The name of the attribute to update.
            new_value: The new value for the attribute.
        """
        set_attribute(self, attr_name, new_value)

    def inspect(self, variable_names=None):
        """
        Prints the attributes of the component.
        """
        print_class_variables(self, variable_names)

    def k_t_correlation(
        self, Re: float = None, Sc: float = None, d_hyd: float = None, D: float = None
    ):
        """
        Calculates the mass transport coefficient (k_t) for the fluid with a custom turbulator.

        Args:
            Re (float): Reynolds number of the fluid.
            Sc (float): Schmidt number of the fluid.

        Returns:
            float: The mass transport coefficient.
        """
        if Re > 2030:
            Sh = self.a * Re**self.b * Sc**self.c
        else:
            Sh = 3.66
        k_t = corr.get_k_from_Sh(Sh=Sh, L=d_hyd, D=self.D)
        return k_t

    def h_t_correlation(
        self, Re: float = None, Pr: float = None, d_hyd: float = None, k: float = None
    ):
        """
        Calculates the heat transfer coefficient (h_t) for the fluid with a custom turbulator.

        Args:
            Re (float): Reynolds number of the fluid.
            Pr (float): Prandtl number of the fluid.

        Returns:
            float: The heat transfer coefficient.
        """
        if Re > 2030:
            Nu = self.a * Re**self.b * Pr**self.c
        else:
            Nu = 3.66
        h_t = corr.get_h_from_Nu(Nu=Nu, k=k, L=self.pitch)
        return h_t


class Membrane:
    """
    Represents a metallic membrane of a component for H transport.

    Attributes:
        T (float): Temperature of the membrane.
        D (float): Diffusion coefficient of the membrane.
        thick (float): Thickness of the membrane.
        K_S (float): Solubility coefficient of the membrane.
        k_d (float, optional): Dissociation rate constant of the membrane. Defaults to None.
        k_r (float, optional): Recombination rate constant of the membrane. Defaults to None.
        k (float, optional): Thermal conductivity of the membrane. Defaults to None.
        D_0 (float, optional): Pre-exponential factor of the membrane. Defaults to None.Overwrites D if defined
        E_d (float, optional): Activation energy of the diffusivity in the membrane in eV. Defaults to None. Overwrites D if defined
        K_S_0 (float, optional): Pre-exponential factor of the solubility in the membrane. Defaults to None.Overwrites K_S if defined
        E_S (float, optional): Activation energy of the solubility in the membrane in eV. Defaults to None. Overwrites K_S if defined
        inv (float, optional): Inventory of the membrane in mol. Defaults to None.
    """

    def __init__(
        self,
        T: float = None,
        D: float = None,
        thick: float = None,
        K_S: float = None,
        k_d: float = None,
        k_r: float = None,
        k: float = None,
        D_0: float = None,
        E_d: float = None,
        K_S_0: float = None,
        E_S: float = None,
        inv: float = None,
    ):
        """
        Initializes a new instance of the Membrane class.

        Args:
            T (float): Temperature of the membrane.
            D (float): Diffusion coefficient of the membrane.
            thick (float): Thickness of the membrane.
            K_S (float): Solubility coefficient of the membrane.
            k_d (float, optional): Dissociation rate constant of the membrane. Defaults to 1e6.
            k_r (float, optional): Recombination rate constant of the membrane. Defaults to 1e6.
        """
        self.T = T
        if D_0 is not None and E_d is not None:
            self.D = D_0 * np.exp(-E_d / (8.617333262145e-5 * self.T))
        else:
            self.D = D
        if K_S_0 is not None and E_S is not None:
            self.K_S = K_S_0 * np.exp(-E_S / (8.617333262145e-5 * self.T))
        else:
            self.K_S = K_S
        self.thick = thick
        self.k_d = k_d
        self.k_r = k_r
        self.k = k
        self.D_0 = D_0
        self.E_d = E_d
        self.inv = inv

    def update_attribute(
        self, attr_name: str = None, new_value: Union[float, "SolidMaterial"] = None
    ):
        """
        Updates the value of the specified attribute.

        Args:
            attr_name (str): The name of the attribute to update.
            new_value: The new value for the attribute.
        """
        set_attribute(self, attr_name, new_value)
        if self.D_0 is not None and self.E_d is not None:
            if attr_name == "T" and new_value is not None:
                self.D = self.D_0 * np.exp(-self.E_d / (8.617333262145e-5 * self.T))

    def inspect(self, variable_names=None):
        """
        Prints the attributes of the component.
        """
        print_class_variables(self, variable_names)

    def set_properties_from_solid_material(
        self, solid_material: "SolidMaterial" = None
    ):
        """
        Sets the properties of the membrane from a SolidMaterial object.

        Args:
            solid_material (SolidMaterial): The SolidMaterial object to set the properties from.
        """
        self.T = solid_material.T
        self.D = solid_material.D
        self.K_S = solid_material.K_S


# class GLC_Gas:
#     """
#     GLC_Gas class represents a sweep gas in a GLC (Gas-Liquid Contactor) system.

#     Attributes:
#         G_gas (float): The flow rate of the gas.
#         pg_in (float, optional): The Tritium inlet partial pressure of the gas. Default is 0.
#         p_tot (float, optional): The total pressure of the component. Default is 100000 Pa.
#         kla (float, optional): The total (kl*Area) mass transfer coefficient. Default is 0.
#     """

#     def __init__(
#         self,
#         G_gas: float = None,
#         pg_in: float = 0,
#         p_tot: float = 100000,
#         kla: float = 0,
#     ):
#         """
#         Initializes a new instance of the GLC_Gas class.

#         Args:
#             G_gas (float): The flow rate of the gas.
#             pg_in (float, optional): The Tritium inlet partial pressure of the gas. Default is 0.
#             p_tot (float, optional): The total pressure of the component. Default is 100000 Pa.
#             kla (float, optional): The total (kl*Area) mass transfer coefficient. Default is 0.
#         """
#         self.G_gas = G_gas
#         self.pg_in = pg_in
#         self.p_tot = p_tot
#         self.kla = kla

#     def update_attribute(self, attr_name: str, new_value: float):
#         """
#         Updates the value of the specified attribute.

#         Args:
#             attr_name (str): The name of the attribute to update.
#             new_value: The new value for the attribute.
#         """
#         set_attribute(self, attr_name, new_value)

#     def inspect(self, variable_names=None):
#         """
#         Prints the attributes of the component.
#         """
#         print_class_variables(self, variable_names)


# class GLC(Component):
#     """
#     GLC (Gas-Liquid Contact) class represents a gas-liquid contactor component.

#     Args:
#         H (float): Height of the GLC.
#         R (float): Radius of the GLC.
#         L (float): Characteristic Length of the GLC fluid flow.
#         c_in (float): Inlet concentration of the GLC.
#         eff (float, optional): Efficiency of the GLC. Defaults to None.
#         fluid (Fluid, optional): Fluid object representing the liquid phase. Defaults to None.
#         membrane (Membrane, optional): Membrane object representing the membrane used in the GLC. Not super important. Defaults to None.
#         GLC_gas (GLC_Gas, optional): GLC_Gas object representing the gas phase. Defaults to None.

#     Attributes:
#         H (float): Height of the GLC [m].
#         R (float): Radius of the GLC [m].
#         L (float): Length of the GLC [m].
#         GLC_gas (GLC_Gas): GLC_Gas object representing the gas phase.

#     Methods:
#         get_kla_Ring(): Calculates the mass transfer coefficient (kla) for a Raschig Ring matrix.
#     """

#     def __init__(
#         self,
#         H: float = None,
#         R: float = None,
#         L: float = None,
#         c_in: float = None,
#         eff: float = None,
#         fluid: "Fluid" = None,
#         membrane: "Membrane" = None,
#         GLC_gas: "GLC_Gas" = None,
#     ):
#         """
#         Initializes a new instance of the GLC class.

#         Args:
#             H (float): Height of the GLC.
#             R (float): Radius of the GLC.
#             L (float): Characteristic Length of the GLC fluid flow.
#             c_in (float): Inlet concentration of the GLC.
#             eff (float, optional): Efficiency of the GLC. Defaults to None.
#             fluid (Fluid, optional): Fluid object representing the liquid phase. Defaults to None.
#             membrane (Membrane, optional): Membrane object representing the membrane used in the GLC. Not super important. Defaults to None.
#             GLC_gas (GLC_Gas, optional): GLC_Gas object representing the gas phase. Defaults to None.
#         """
#         super().__init__(c_in, eff, fluid, membrane)
#         self.H = H
#         self.R = R
#         self.L = L
#         self.GLC_gas = GLC_gas

#     def get_kla_Ring(self):
#         """
#         Calculates the mass transfer coefficient (kla) for a Raschig ring matrix.

#         The mass transfer coefficient is calculated based on the Reynolds number (Re) and Schmidt number (Sc) of the fluid,
#         as well as the diameter (d) of the ring.

#         Returns:
#             None
#         """
#         d = 2e-3  # Ring diameter
#         Re = corr.Re(rho=self.fluid.rho, u=self.fluid.U0, L=self.L, mu=self.fluid.mu)
#         Sc = corr.Schmidt(D=self.fluid.D, mu=self.fluid.mu, rho=self.fluid.rho)
#         self.GLC_gas.kla = extractor.corr_packed(
#             Re,
#             Sc,
#             d,
#             rho_L=self.fluid.rho,
#             mu_L=self.fluid.mu,
#             L=self.L,
#             D=self.fluid.D,
#         )

#     def inspect(self, variable_names=None):
#         """
#         Prints the attributes of the component.
#         """
#         print_class_variables(self, variable_names)


class FluidMaterial:
    """
    Represents a fluid material with various properties.

    Attributes:
        T (float): Temperature of the fluid material.
        D (float): Density of the fluid material.
        Solubility (float): Solubility of the fluid material.
        MS (float): Molecular weight of the fluid material.
        mu (float): Viscosity of the fluid material.
        rho (float): Density of the fluid material.
        k (float): Thermal conductivity of the fluid material.
        cp (float): Specific heat capacity of the fluid material.
    """

    def __init__(
        self,
        T: float = None,
        D: float = None,
        Solubility: float = None,
        MS: bool = None,
        mu: float = None,
        rho: float = None,
        k: float = None,
        cp: float = None,
    ):
        self.T = T
        self.D = D
        self.Solubility = Solubility
        self.MS = MS
        self.mu = mu
        self.rho = rho
        self.k = k
        self.cp = cp

    def inspect(self, variable_names=None):
        """
        Prints the attributes of the component.
        """
        print_class_variables(self, variable_names)

    def update_attribute(self, attr_name: str, new_value: float):
        """
        Updates the value of the specified attribute.

        Args:
            attr_name (str): The name of the attribute to update.
            new_value: The new value for the attribute.
        """
        set_attribute(self, attr_name, new_value)


class SolidMaterial:
    """
    Represents a solid material used in a component.

    Attributes:
        D (float): The Diffusivity of the solid material.
        K_S (float): The Sievert constant of the solid material.
    """

    def __init__(
        self, T: float = None, D: float = None, K_S: float = None, k: float = None
    ):
        self.T = T
        self.D = D
        self.K_S = K_S
        self.k = k

    def inspect(self, variable_names=None):
        """
        Prints the attributes of the component.
        """
        print_class_variables(self, variable_names)

    def update_attribute(self, attr_name: str, new_value: float):
        """
        Updates the value of the specified attribute.

        Args:
            attr_name (str): The name of the attribute to update.
            new_value: The new value for the attribute.
        """
        set_attribute(self, attr_name, new_value)


class BreedingBlanket:
    """
    Represents a breeding blanket component in a fuel cycle system.

    Attributes:
        c_in(float): Inlet concentration of tritium in the breeding blanket component.
        Q (float): Heat generated by the breeding blanket component.
        TBR (float): Tritium breeding ratio of the breeding blanket component.
        T_out (float): Outlet temperature of the breeding blanket component.
        T_in (float): Inlet temperature of the breeding blanket component.
        fluid (Fluid): Fluid used in the breeding blanket component.
    """

    def __init__(
        self,
        c_in: float = None,
        Q: float = None,
        TBR: float = None,
        T_out: float = None,
        T_in: float = None,
        fluid: Fluid = None,
        name: str = None,
    ):
        self.c_in = c_in
        self.Q = Q
        self.TBR = TBR
        self.T_out = T_out
        self.T_in = T_in
        self.fluid = fluid
        self.name = name

    def plot_component(self):
        fig, ax2 = plt.subplots(1, 1, figsize=(10, 5))
        rectangle = plt.Rectangle(
            (0.2, 0.3), 0.55, 0.4, edgecolor="black", facecolor="green", alpha=0.5
        )
        ax2.add_patch(rectangle)
        # Arrow pointing to the left side of the rectangle
        ax2.arrow(
            0.5, 0.7, 0, 0.1, head_width=0.05, head_length=0.1, fc="black", ec="black"
        )
        # Arrow pointing out of the right side of the rectangle
        ax2.arrow(
            0.5, 0.1, 0.0, 0.1, head_width=0.05, head_length=0.1, fc="black", ec="black"
        )
        ax2.set_aspect("equal")
        ax2.set_xlim(0, 1)
        ax2.set_ylim(0, 1)
        if self.name is None:
            ax2.set_title("Component  ")
        else:
            ax2.set_title(self.name)

        # Add text over the arrows
        ax2.text(
            0.7,
            0.8,
            r"$T_o$=" + str(self.T_out) + " K",
            color="black",
            ha="center",
            va="center",
        )
        ax2.text(
            0.7,
            0.2,
            r"$T_i$=" + str(self.T_in) + " K",
            color="black",
            ha="center",
            va="center",
        )
        ax2.text(
            0.3,
            0.2,
            f"$c_i$={self.c_in:.4g} $mol/m^3$",
            color="black",
            ha="center",
            va="center",
        )
        ax2.text(
            0.5, 0.6, f"Q={self.Q/1E6:.3g} MW", color="black", ha="center", va="center"
        )
        ax2.text(
            0.5, 0.4, f"TBR={self.TBR:.3g}", color="black", ha="center", va="center"
        )

        ax2.text(
            0.3,
            0.8,
            rf"$c_o$={self.c_out:.4g}$mol/m^3$",
            color="black",
            ha="center",
            va="center",
        )
        ax2.axis("off")
        # Display the plot
        fig.tight_layout()
        return fig

    def inspect(self, variable_names=None):
        """
        Prints the attributes of the component.
        """
        print_class_variables(self, variable_names)

    def update_attribute(self, attr_name: str, new_value: float):
        """
        Updates the value of the specified attribute.

        Args:
            attr_name (str): The name of the attribute to update.
            new_value: The new value for the attribute.
        """
        set_attribute(self, attr_name, new_value)

    def get_flowrate(self):
        """
        Calculates the flow rate of the coolant in the breeding blanket component.
        """
        self.m_coolant = self.Q / ((self.T_out - self.T_in) * self.fluid.cp)
        return

    def connect_to_component(self, component2: Union["Component", "BreedingBlanket"]):
        component2.update_attribute("c_in", self.c_out)

    def get_cout(self, print_var: bool = False):
        """
        Calculates the outlet concentration of tritium in the breeding blanket component.

        Args:
            print_var (bool): If True, prints the intermediate variables.

        Returns:
            None
        """
        self.get_flowrate()
        eV_to_J = physical_constants["electron volt-joule relationship"][0]
        reaction_energy = 17.6e6  # reaction energy in eV 17.6 MeV
        neutrons = self.Q / (reaction_energy * eV_to_J)

        tritium_gen = self.TBR * neutrons / N_A  ##moles
        if print_var:
            print("neu", neutrons)
            print("Trit", tritium_gen)
        self.c_out = tritium_gen / (self.m_coolant / self.fluid.rho) + self.c_in
<|MERGE_RESOLUTION|>--- conflicted
+++ resolved
@@ -1,2902 +1,2889 @@
-from ast import Raise
-from re import S
-import numpy as np
-import math
-
-# from example_simulation import TBR
-import tools.molten_salts as MS
-import tools.liquid_metals as LM
-import tools.correlations as corr
-import matplotlib.pyplot as plt
-import tools.extractor as extractor
-from scipy.constants import N_A
-from scipy.constants import physical_constants
-from scipy.optimize import minimize
-from scipy.special import lambertw
-from typing import Union
-import matplotlib.pyplot as plt
-from scipy import integrate
-
-
-def print_class_variables(instance, variable_names=None, tab: int = 0):
-    """
-    Prints specified variables of a class. If a variable is a class itself,
-    calls this function recursively for the internal class. If variable_names is None,
-    prints all variables.
-
-    Args:
-        instance: The class instance.
-        variable_names (list of str, optional): Names of the variables to print. Prints all if None.
-    """
-    built_in_types = [
-        Component,
-        Fluid,
-        Membrane,
-        FluidMaterial,
-        SolidMaterial,
-        BreedingBlanket,
-        Geometry,
-        Turbulator,
-    ]
-    indent = "    " * tab  # Define the indentation as four spaces per tab level
-    for attr_name, attr_value in instance.__dict__.items():
-        if variable_names is None or attr_name.lower() == variable_names.lower():
-            if type(attr_value) in built_in_types:
-                tab += 1
-                print(
-                    f"{indent}{attr_name} is a {type(attr_value)} class, printing its variables:"
-                )
-                print_class_variables(attr_value, variable_names, tab=tab)
-                tab -= 1
-            else:
-                print(f"{indent}{attr_name}: {attr_value}")
-
-
-def set_attribute(instance, attr_name, new_value):
-    """
-    Sets the specified attribute to a new value.
-
-    Args:
-        instance: The class instance.
-        attr_name (str): The name of the attribute to set.
-        new_value: The new value for the attribute.
-    """
-    if hasattr(instance, attr_name):
-        setattr(instance, attr_name, new_value)
-    else:
-        for attr, value in instance.__dict__.items():
-            if isinstance(value, object) and hasattr(value, attr_name):
-                setattr(value, attr_name, new_value)
-                return
-        raise ValueError(
-            f"'{attr_name}' is not an attribute of {instance.__class__.__name__}"
-        )
-
-
-class Geometry:
-    """
-    Represents the geometry of a component.
-
-    Args:
-        L (float): Length of the component.
-        D (float): Diameter of the component.
-        thick (float): Thickness of the component.
-        n_pipes (int, optional): The number of pipes in the component. Defaults to 1.
-
-    """
-
-    def __init__(
-        self,
-        L: float = None,
-        D: float = None,
-        thick: float = None,
-        n_pipes: float = 1,
-        turbulator: Union["Turbulator"] = None,
-    ):
-        self.L = L
-        self.D = D
-        self.thick = thick
-        self.n_pipes = n_pipes
-        self.turbulator = turbulator
-
-    def update_attribute(self, attr_name: str, new_value: float):
-        """
-        Updates the value of the specified attribute.
-
-        Args:
-            attr_name (str): The name of the attribute to update.
-            new_value: The new value for the attribute.
-        """
-        set_attribute(self, attr_name, new_value)
-
-    def inspect(self):
-        """
-        Prints the attributes of the component.
-        """
-        print_class_variables(self)
-
-    def get_fluid_volume(self):
-        """
-        Calculates the volume of the fluid component.
-        """
-
-        return np.pi * (self.D / 2) ** 2 * self.L
-
-    def get_solid_volume(self):
-        """
-        Calculates the volume of the solid component.
-        """
-        return np.pi * ((self.D / 2) ** 2 - (self.D / 2 - self.thick) ** 2) * self.L
-
-    def get_total_volume(self):
-        """
-        Calculates the total volume of the component.
-        """
-        return self.get_fluid_volume() + self.get_solid_volume()
-
-
-class Circuit:
-    """
-    Represent a circuit of components connected in series
-
-    This class represents a circuit consisting of multiple components connected in series. It provides methods to update attributes, add components, calculate circuit efficiency, and plot the circuit.
-
-    Attributes:
-        components (list): A list of components in the circuit.
-        closed (bool): A boolean indicating whether the circuit is a closed loop or not.
-
-    Methods:
-        update_attribute(attr_name, new_value):
-            Updates the value of the specified attribute.
-
-        add_component(component):
-            Adds a component to the circuit.
-
-        get_eff_circuit():
-            Calculates the efficiency of the circuit.
-
-        get_gains_and_losses():
-            Calculates the gains and losses of the circuit.
-
-        plot_circuit():
-            Plots the circuit using matplotlib.
-
-    Example usage:
-        circuit = Circuit()
-        circuit.add_component(component1)
-        circuit.add_component(component2)
-        circuit.get_eff_circuit()
-        circuit.plot_circuit()
-    """
-
-    def __init__(
-        self,
-        components: list = None,
-        closed: bool = False,
-    ):
-        vec_components = []
-        if components is not None:
-            for element in components:
-                if isinstance(element, Union[Component, BreedingBlanket]):
-                    vec_components.append(element)
-                elif isinstance(element, Circuit):
-                    for comp in element.components:
-                        vec_components.append(comp)
-                else:
-                    raise ValueError("Invalid component type")
-        self.components = vec_components
-        self.closed = closed
-
-    def update_attribute(self, attr_name: str, new_value: Union[float, bool]):
-        """
-        Updates the value of the specified attribute.
-
-        Args:
-            attr_name (str): The name of the attribute to update.
-            new_value: The new value for the attribute.
-        """
-        set_attribute(self, attr_name, new_value)
-
-    def add_component(
-        self, component: Union["Component", "BreedingBlanket", "Circuit"]
-    ):
-        """
-        Adds a component to the circuit.
-
-        Args:
-            component (Component): The component to add.
-        """
-        if isinstance(component, Circuit):
-            for comp in component.components:
-                self.components.append(comp)
-        else:
-            self.components.append(component)
-
-    def get_eff_circuit(self):
-        """
-        Calculates the efficiency of the circuit based on the components present.
-
-        Returns:
-            circtuit.eff (float): The efficiency of the circuit.
-
-        Raises:
-            None
-
-        Example Usage:
-            circuit.get_eff_circuit()
-
-        """
-        ind = None
-        for i, component in enumerate(self.components):
-            if isinstance(component, BreedingBlanket):
-                ind = i
-                break  # Assuming there's only one BreedingBlanket
-
-        if ind is not None:
-            # Move the element at index `ind` to the first position
-            self.components = (
-                [self.components[ind]]
-                + self.components[:ind]
-                + self.components[ind + 1 :]
-            )
-
-        for i, component in enumerate(self.components):
-            if isinstance(component, Component):
-                component.use_analytical_efficiency(p_out=component.p_out)
-                component.outlet_c_comp()
-            if i != len(self.components) - 1:
-                component.connect_to_component(self.components[i + 1])
-        eff_circuit = (
-            self.components[1].c_in - self.components[-1].c_out
-        ) / self.components[1].c_in
-        self.eff = eff_circuit
-
-    def get_gains_and_losses(self):
-        """
-        Calculates the gains and losses of the components in the circuit.
-
-        Returns:
-            circuit.extraction_perc (float): The extraction percentage of the circuit.
-            circuit.loss_perc (float): The loss percentage of the circuit.
-
-        """
-
-        gains = 0
-        losses = 0
-        flag_bb = 0
-        for i, component in enumerate(self.components):
-            diff = component.c_in - component.c_out
-            if isinstance(component, Component):
-                if component.loss == False:
-                    gains += diff
-                else:
-                    losses += diff
-        for i, component in enumerate(self.components):
-
-            if isinstance(component, BreedingBlanket):
-                ind = i
-                if flag_bb != 0:
-                    print("There are more BB!")
-                flag_bb = 1
-        if ind != 0 and ind != len(self.components):
-            eff_circuit = (
-                self.components[ind + 1].c_in - self.components[ind - 1].c_out
-            ) / self.components[ind + 1].c_in
-            self.extraction_perc = gains / self.components[ind + 1].c_in / eff_circuit
-            self.loss_perc = losses / self.components[ind + 1].c_in / eff_circuit
-        elif ind == 0:
-            eff_circuit = (
-                self.components[ind + 1].c_in - self.components[-1].c_out
-            ) / self.components[ind + 1].c_in
-            self.extraction_perc = gains / self.components[ind + 1].c_in / eff_circuit
-            self.loss_perc = losses / self.components[ind + 1].c_in / eff_circuit
-        elif ind == len(self.components):
-            eff_circuit = (
-                self.components[0].c_in - self.components[ind - 1].c_out
-            ) / self.components[0].c_in
-            self.extraction_perc = gains / self.components[0].c_in / eff_circuit
-            self.loss_perc = losses / self.components[0].c_in / eff_circuit
-        self.eff = eff_circuit
-
-    def plot_circuit(self):
-        """
-        Plot the circuit diagram for the components in the circuit.
-
-        This function uses matplotlib to create a circuit diagram for the components in the circuit.
-        Each component is represented by a rectangle with arrows indicating the flow direction.
-        The color of the rectangle represents the position of the component in the circuit.
-
-        Returns:
-            None
-        """
-        from matplotlib.colors import LinearSegmentedColormap
-
-        # Define the red-to-blue colormap
-        red_to_blue = LinearSegmentedColormap.from_list("RedToBlue", ["red", "blue"])
-        num_components = len(self.components)
-        if num_components < 10:
-            num_rows = 1
-            num_columns = num_components
-        else:
-            num_rows = (num_components // 10) + (1 if num_components % 10 != 0 else 0)
-            num_columns = 10
-
-        fig, axs = plt.subplots(
-            num_rows + 1, num_columns, figsize=(5 * num_columns, 4 * num_rows)
-        )
-        fig.subplots_adjust(hspace=0)
-        # for component in self.components:
-        #     component.plot_component()
-        for i, component in enumerate(self.components):
-            color = red_to_blue(i / num_components)
-            if isinstance(component, Component):
-                rectangle = plt.Rectangle(
-                    (0.2, 0.3), 0.55, 0.4, edgecolor="black", facecolor=color, alpha=0.5
-                )
-                axs[i // num_columns, i % num_columns].add_patch(rectangle)
-                # Arrow pointing to the left side of the rectangle
-                axs[i // num_columns, i % num_columns].arrow(
-                    0.0,
-                    0.5,
-                    0.1,
-                    0,
-                    head_width=0.05,
-                    head_length=0.1,
-                    fc="black",
-                    ec="black",
-                )
-                # Arrow pointing out of the right side of the rectangle
-                axs[i // num_columns, i % num_columns].arrow(
-                    0.8,
-                    0.5,
-                    0.1,
-                    0,
-                    head_width=0.05,
-                    head_length=0.1,
-                    fc="black",
-                    ec="black",
-                )
-                axs[i // num_columns, i % num_columns].set_aspect("equal")
-                axs[i // num_columns, i % num_columns].set_xlim(0, 1)
-                axs[i // num_columns, i % num_columns].set_ylim(0, 1)
-                axs[i // num_columns, i % num_columns].text(
-                    0.15,
-                    0.3,
-                    f"L={component.geometry.L:.3g} m",
-                    color="black",
-                    ha="center",
-                    va="center",
-                )
-                axs[i // num_columns, i % num_columns].text(
-                    0.15,
-                    0.4,
-                    f"T={component.fluid.T:.6g}K",
-                    color="black",
-                    ha="center",
-                    va="center",
-                )
-                axs[i // num_columns, i % num_columns].text(
-                    0.15,
-                    0.6,
-                    f"$c_{{in}}={component.c_in:.4g}  mol/m^3$",
-                    color="black",
-                    ha="center",
-                    va="center",
-                )
-                axs[i // num_columns, i % num_columns].text(
-                    0.5,
-                    0.7,
-                    f"velocity={component.fluid.U0:.2g} m/s",
-                    color="black",
-                    ha="center",
-                    va="center",
-                )
-                axs[i // num_columns, i % num_columns].text(
-                    0.5,
-                    0.4,
-                    f"eff={component.eff*100:.2g}%",
-                    color="black",
-                    ha="center",
-                    va="center",
-                )
-
-                axs[i // num_columns, i % num_columns].text(
-                    0.9,
-                    0.3,
-                    rf"$c_{{out}}={component.c_out:.4g} mol/m^3$",
-                    color="black",
-                    ha="center",
-                    va="center",
-                )
-            elif isinstance(component, BreedingBlanket):
-
-                rectangle = plt.Rectangle(
-                    (0.2, 0.3),
-                    0.55,
-                    0.4,
-                    edgecolor="black",
-                    facecolor="green",
-                    alpha=0.5,
-                )
-                axs[i // num_columns, i % num_columns].add_patch(rectangle)
-                # Arrow pointing to the left side of the rectangle
-                axs[i // num_columns, i % num_columns].arrow(
-                    0.5,
-                    0.7,
-                    0,
-                    0.1,
-                    head_width=0.05,
-                    head_length=0.1,
-                    fc="black",
-                    ec="black",
-                )
-                # Arrow pointing out of the right side of the rectangle
-                axs[i // num_columns, i % num_columns].arrow(
-                    0.5,
-                    0.1,
-                    0.0,
-                    0.1,
-                    head_width=0.05,
-                    head_length=0.1,
-                    fc="black",
-                    ec="black",
-                )
-                axs[i // num_columns, i % num_columns].set_aspect("equal")
-                axs[i // num_columns, i % num_columns].set_xlim(0, 1)
-                axs[i // num_columns, i % num_columns].set_ylim(0, 1)
-                if component.name is None:
-                    axs[i // num_columns, i % num_columns].set_title("Component ")
-                else:
-                    axs[i // num_columns, i % num_columns].set_title(component.name)
-                axs[i // num_columns, i % num_columns].text(
-                    0.7,
-                    0.8,
-                    r"$T_o$=" + str(component.T_out) + " K",
-                    color="black",
-                    ha="center",
-                    va="center",
-                )
-                axs[i // num_columns, i % num_columns].text(
-                    0.7,
-                    0.2,
-                    r"$T_i$=" + str(component.T_in) + " K",
-                    color="black",
-                    ha="center",
-                    va="center",
-                )
-                axs[i // num_columns, i % num_columns].text(
-                    0.3,
-                    0.2,
-                    f"$c_i$={component.c_in:.4g} $mol/m^3$",
-                    color="black",
-                    ha="center",
-                    va="center",
-                )
-                axs[i // num_columns, i % num_columns].text(
-                    0.5,
-                    0.6,
-                    f"Q={component.Q/1E6:.3g} MW",
-                    color="black",
-                    ha="center",
-                    va="center",
-                )
-                axs[i // num_columns, i % num_columns].text(
-                    0.5,
-                    0.4,
-                    f"TBR={component.TBR:.3g}",
-                    color="black",
-                    ha="center",
-                    va="center",
-                )
-                axs[i // num_columns, i % num_columns].text(
-                    0.3,
-                    0.8,
-                    rf"$c_o$={component.c_out:.4g}$mol/m^3$",
-                    color="black",
-                    ha="center",
-                    va="center",
-                )
-                axs[i // num_columns, i % num_columns].axis("off")
-                # Display the plot
-                fig.tight_layout()
-            else:
-                raise ValueError("Component not recognized")
-        for row in axs:
-            for ax in row:
-                ax.axis("off")
-                ax.set_ylim(0.2, 0.8)
-        return fig
-
-    def get_inventory(self):
-        """
-        Calculates the inventory (in mol) of the circuit based on the components present.
-
-        Returns:
-            circuit.inv (float): The inventory of the circuit.
-
-        Raises:
-            None
-
-        Example Usage:
-            circuit.get_circuit_inventory()
-
-        """
-        inventory = 0
-        for component in self.components:
-            if isinstance(component, Component):
-                component.get_inventory()
-                inventory += component.inv
-        self.inv = inventory
-
-    def solve_circuit(self, tol=1e-6):
-        """
-        Solve the circuit by calculating the concentration of the components at the outlet.
-        If the circuit is a closed loop, the concentration of the first component is set to the concentration of the last component until the stationary regime is reached.
-
-        """
-        err = 1
-        flag = 0
-        flag_bb = 0
-        for i, component in enumerate(self.components):
-
-            if isinstance(component, BreedingBlanket):
-                ind = i
-                if flag_bb != 0:
-                    print("There are more BB!")
-                flag_bb = 1
-        while flag == 0:
-            for i, component in enumerate(self.components):
-
-                if isinstance(component, Component):
-                    component.use_analytical_efficiency(p_out=component.p_out)
-                    component.outlet_c_comp()
-                    if i != len(self.components) - 1:
-                        component.connect_to_component(self.components[i + 1])
-                if isinstance(component, BreedingBlanket):
-                    component.get_cout()
-                    if i != len(self.components) - 1:
-                        component.connect_to_component(self.components[i + 1])
-            if self.closed == True:
-                err = (
-                    abs(self.components[0].c_in - self.components[-1].c_out)
-                    / self.components[0].c_in
-                )
-                if err < tol:
-                    flag = 1
-            else:
-                flag = 1
-            self.components[-1].connect_to_component(self.components[0])
-
-    def inspect_circuit(self, name=None):
-        """
-        Inspects the circuit components.
-
-        Parameters:
-            name (str, optional): The name of the component to inspect. If not provided, all components will be inspected.
-
-        Returns:
-            None
-
-        """
-        if name is None:
-            for component in self.components:
-                component.inspect()
-        else:
-            for component in self.components:
-                if component.name == name:
-                    component.inspect()
-
-
-class Component:
-    """
-    Represents a component in a plant to make a high level T transport analysis.
-
-    Args:
-        Geometry (Geometry): The geometry of the component.
-        c_in (float): The concentration of the component at the inlet.
-        fluid (Fluid): The fluid associated with the component. Defaults to None.
-        membrane (Membrane): The membrane associated with the component. Defaults to None.
-    """
-
-    def __init__(
-        self,
-        geometry: "Geometry" = None,
-        c_in: float = None,
-        eff: float = None,
-        fluid: "Fluid" = None,
-        membrane: "Membrane" = None,
-        name: str = None,
-        p_out: float = 1E-15,
-        loss: bool = False,
-        inv: float = None,
-    ):
-        """
-        Initializes a new instance of the Component class.
-
-        Args:
-            c_in (float): The concentration of the component at the inlet.
-            eff (float, optional): The efficiency of the component. Defaults to None.
-            L (float, optional): The length of the component. Defaults to None.
-            fluid (Fluid, optional): The fluid associated with the component. Defaults to None.
-            membrane (Membrane, optional): The membrane associated with the component. Defaults to None.
-            name (str, optional): The name of the component. Defaults to None.
-            inv (float, optional): The inverse of the efficiency of the component. Defaults to None.
-        """
-        self.c_in = c_in
-        self.geometry = geometry
-        self.eff = eff
-        self.n_pipes = self.geometry.n_pipes,
-        self.fluid = fluid
-        self.membrane = membrane
-        self.name = name
-        self.loss = loss
-<<<<<<< HEAD
-        self.p_out=p_out
-=======
-        self.inv = inv
->>>>>>> b9a08cf6
-        # if (
-        #     isinstance(self.fluid, Fluid)
-        #     and isinstance(self.membrane, Membrane)
-        #     and isinstance(self.geometry, Geometry)
-        # ):
-        #     if self.membrane.thick != self.geometry.thick:
-        #         print("overwriting Membrane thickness with Geometry thickness")
-        #     if self.fluid.d_Hyd != self.geometry.D:
-        #         print("overwriting Fluid Hydraulic diameter with Geometry Diameter")
-        # self.membrane.thick = self.geometry.thick
-        # self.fluid.d_Hyd = self.geometry.D
-
-    def update_attribute(
-        self,
-        attr_name: str = None,
-        new_value: Union[float, "Fluid", "Membrane", "Geometry"] = None,
-    ):
-        """
-        Updates the value of the specified attribute.
-
-        Args:
-            attr_name (str): The name of the attribute to update.
-            new_value: The new value for the attribute.
-        """
-        set_attribute(self, attr_name, new_value)
-
-    def inspect(self, variable_names=None):
-        """
-        Prints the attributes of the component.
-        """
-        print_class_variables(self, variable_names)
-
-    def connect_to_component(
-        self, component2: Union["Component", "BreedingBlanket"] = None
-    ):
-        """sets the inlet conc of the object component equal to the outlet of self"""
-        component2.update_attribute("c_in", self.c_out)
-
-    def plot_component(self):
-        r_tot = (self.geometry.D) / 2 + self.geometry.thick
-        # Create a figure with two subplots
-        fig, (ax1, ax2) = plt.subplots(1, 2, figsize=(10, 5))
-
-        # First subplot: two overlapping circles
-        circle1 = plt.Circle((0, 0), r_tot, color="#C0C0C0", label="Membrane")
-        circle2 = plt.Circle(
-            (0, 0), self.geometry.D / 2, color="#87CEEB", label="Fluid"
-        )
-        ax1.add_artist(circle1)
-        ax1.add_artist(circle2)
-        ax1.set_aspect("equal")
-        ax1.set_xlim(-r_tot * 1.1, r_tot * 1.1)
-        ax1.set_ylim(-r_tot * 1.1, r_tot * 1.1)
-        if self.name is None:
-            ax1.set_title("Component cross section")
-        else:
-            ax1.set_title(self.name + " cross section")
-
-        # Add text over the circles
-        ax1.text(
-            0,
-            0,
-            r"R=" + str(self.geometry.D / 2),
-            color="black",
-            ha="center",
-            va="center",
-        )
-        ax1.text(
-            0,
-            self.geometry.D / 2,
-            r"t=" + str(self.geometry.thick),
-            color="black",
-            ha="center",
-            va="center",
-            alpha=0.7,
-        )
-        if self.geometry.n_pipes is not None:
-            ax1.text(
-                0,
-                -self.geometry.D / 4,
-                r"" + str(self.geometry.n_pipes) + " pipes",
-                color="black",
-                ha="center",
-                va="center",
-                alpha=0.7,
-            )
-
-        # Add legend for the circles
-        ax1.legend(loc="upper right")
-        ax1.axis("off")
-        # Second subplot: rectangle and two arrows
-        rectangle = plt.Rectangle(
-            (0.2, 0.3), 0.55, 0.4, edgecolor="black", facecolor="blue", alpha=0.5
-        )
-        ax2.add_patch(rectangle)
-        # Arrow pointing to the left side of the rectangle
-        ax2.arrow(
-            0.0, 0.5, 0.1, 0, head_width=0.05, head_length=0.1, fc="black", ec="black"
-        )
-        # Arrow pointing out of the right side of the rectangle
-        ax2.arrow(
-            0.8, 0.5, 0.1, 0, head_width=0.05, head_length=0.1, fc="black", ec="black"
-        )
-        ax2.set_aspect("equal")
-        ax2.set_xlim(0, 1)
-        ax2.set_ylim(0, 1)
-        if self.name is None:
-            ax2.set_title("Component Lateral view")
-        else:
-            ax2.set_title(self.name + " Lateral view")
-
-        # Add text over the arrows
-        ax2.text(
-            0.15,
-            0.3,
-            r"L=" + str(self.geometry.L) + "m",
-            color="black",
-            ha="center",
-            va="center",
-        )
-        ax2.text(
-            0.15,
-            0.4,
-            r"T=" + str(self.fluid.T) + "K",
-            color="black",
-            ha="center",
-            va="center",
-        )
-        ax2.text(
-            0.15,
-            0.6,
-            f"c={self.c_in:.4g} $mol/m^3$",
-            color="black",
-            ha="center",
-            va="center",
-        )
-        ax2.text(
-            0.5,
-            0.6,
-            f"velocity={self.fluid.U0:.2g} m/s",
-            color="black",
-            ha="center",
-            va="center",
-        )
-        ax2.text(
-            0.5,
-            0.4,
-            f"eff={self.eff*100:.2g}%",
-            color="black",
-            ha="center",
-            va="center",
-        )
-
-        ax2.text(
-            0.9,
-            0.3,
-            rf"c={self.c_out:.4g}$mol/m^3$",
-            color="black",
-            ha="center",
-            va="center",
-        )
-        ax2.axis("off")
-        # Display the plot
-        fig.tight_layout()
-        return fig
-
-    def outlet_c_comp(self) -> float:
-        """
-        Calculates the concentration of the component at the outlet.
-
-        Returns:
-            float: The concentration of the component at the outlet.
-        """
-        self.c_out = self.c_in * (1 - self.eff)
-
-    def split_HX(
-        self,
-        N: int = 25,
-        T_in_hot: int = None,
-        T_out_hot: int = None,
-        T_in_cold: int = None,
-        T_out_cold: int = None,
-        R_sec: int = None,
-        Q: int = None,
-        plotvar: bool = False,
-    ) -> "Circuit":
-        """
-        Splits the component into N components to better discretize Temperature effects
-        """
-        import copy
-
-        deltaTML = corr.get_deltaTML(T_in_hot, T_out_hot, T_in_cold, T_out_cold)
-        self.get_global_HX_coeff(R_sec)
-        L_tot = corr.get_length_HX(
-            deltaTML=deltaTML, d_hyd=self.geometry.D, U=self.U, Q=Q
-        )
-        ratio_ps = (T_in_hot - T_out_hot) / (
-            T_out_cold - T_in_cold
-        )  # gets the ratio between flowrate and heat capacity of primary and secondary fluid
-        components_list = []
-
-        # Use a for loop to append N instances of Component to the list
-        for i in range(N - 1):
-
-            components_list.append(
-                Component(
-                    name=f"HX_{i+1}",
-                    geometry=copy.deepcopy(self.geometry),
-                    c_in=copy.deepcopy(self.c_in),
-                    fluid=copy.deepcopy(self.fluid),
-                    membrane=copy.deepcopy(self.membrane),
-                    loss=copy.deepcopy(self.loss),
-                )
-            )
-        T_vec_p = np.linspace(T_in_hot, T_out_hot, N)
-        L_vec = []
-        T_vec_s = []
-        T_vec_membrane = []
-        T_vec_s.append(T_out_cold)
-        for i, component in enumerate(components_list):
-            deltaTML = corr.get_deltaTML(
-                T_in_hot=T_vec_p[i],
-                T_out_hot=T_vec_p[i + 1],
-                T_in_cold=T_vec_s[i] + (T_vec_p[i + 1] - T_vec_p[i]) / ratio_ps,
-                T_out_cold=T_vec_s[i],
-            )
-
-            component.get_global_HX_coeff(R_sec)
-            L_vec.append(
-                corr.get_length_HX(
-                    deltaTML=deltaTML,
-                    d_hyd=self.geometry.D,
-                    U=component.U,
-                    Q=Q / (N - 1),
-                )
-            )
-            next_T_s = T_vec_s[i] + (T_vec_p[i + 1] - T_vec_p[i]) / ratio_ps
-            T_vec_s.append(next_T_s)
-
-        for i, component in enumerate(components_list):
-
-            component.geometry.L = L_vec[i]
-            component.fluid.T = (T_vec_p[i] + T_vec_p[i + 1]) / 2
-            average_T_s = (T_vec_s[i] + T_vec_s[i + 1]) / 2
-            R_prim = 1 / self.fluid.h_coeff
-            R_cond = np.log(
-                (self.fluid.d_Hyd + self.membrane.thick) / self.fluid.d_Hyd
-            ) / (2 * np.pi * self.membrane.k)
-            R_tot = 1 / component.U
-            T_membrane = (T_vec_p[i] + T_vec_p[i + 1]) / 2 + (
-                average_T_s - ((T_vec_p[i] + T_vec_p[i + 1]) / 2)
-            ) * (R_prim + R_cond / 2) / R_tot
-            component.membrane.update_attribute("T", T_membrane)
-            T_vec_membrane.append(component.membrane.T)
-        circuit = Circuit(components=components_list)
-
-        if plotvar == True:
-            plt.plot(T_vec_p)
-            plt.plot(T_vec_s)
-            x_values = np.arange(len(T_vec_membrane)) + 0.5
-            plt.plot(x_values, T_vec_membrane)
-            plt.legend(["Primary fluid", "Secondary fluid", "Membrane"])
-            plt.show()
-
-        return circuit
-
-    def converge_split_HX(
-        self,
-        tol: float = 1e-3,
-        T_in_hot: float = None,
-        T_out_hot: float = None,
-        T_in_cold: float = None,
-        T_out_cold: float = None,
-        R_sec: float = None,
-        Q: float = None,
-        plotvar: bool = False,
-    ) -> "Circuit":
-        """
-        Splits the component into N components to better discretize Temperature effects
-        Tries to find the optimal number of components to split the component into
-
-        """
-        import copy
-
-        eff_v = []
-        for N in range(10, 101, 10):
-            circuit = self.split_HX(
-                N=N,
-                T_in_hot=T_in_hot,
-                T_out_hot=T_out_hot,
-                T_in_cold=T_in_cold,
-                T_out_cold=T_out_cold,
-                R_sec=R_sec,
-                Q=Q,
-                plotvar=False,
-            )
-
-            circuit.get_eff_circuit()
-            eff_v.append(circuit.eff)
-        x_values = range(10, 101, 10)
-        if plotvar == True:
-            fig, axs = plt.subplots(1, 2, figsize=(10, 5))
-
-            # First subplot
-            axs[0].plot(x_values, eff_v)
-            axs[0].set_xlabel("Number of components")
-            axs[0].set_ylabel("Efficiency")
-
-            # Second subplot
-            axs[1].semilogy(x_values, abs(eff_v - eff_v[-1]) / eff_v[-1] * 100)
-            axs[1].set_xlabel("Number of components")
-            axs[1].set_ylabel(
-                f"Relative error in efficiency (%) with respect to {100} components"
-            )
-
-            plt.tight_layout()
-            plt.show()
-
-    def T_leak(self) -> float:
-        """
-        Calculates the leakage of the component.
-
-        Returns:
-            float: The leakage of the component.
-        """
-        leak = self.c_in * self.eff * self.get_pipe_flowrate()
-
-        return leak
-
-    def get_regime(self, print_var: bool = False):
-        """
-        Gets the regime of the component.
-
-        Returns:
-            str: The regime of the component.
-        """
-        if self.fluid is not None:
-            if self.fluid.k_t is None:
-                self.fluid.get_kt(turbulator=self.geometry.turbulator)
-            if self.fluid.MS == True:
-                if self.membrane is not None:
-
-                    result = MS.get_regime(
-                        k_d=self.membrane.k_d,
-                        D=self.membrane.D,
-                        thick=self.membrane.thick,
-                        K_S=self.membrane.K_S,
-                        c0=self.c_in,
-                        k_t=self.fluid.k_t,
-                        k_H=self.fluid.Solubility,
-                        print_var=print_var,
-                    )
-                    return result
-                else:
-                    return "No membrane selected"
-            else:
-                if self.membrane is not None:
-                    result = LM.get_regime(
-                        D=self.membrane.D,
-                        k_t=self.fluid.k_t,
-                        K_S_S=self.membrane.K_S,
-                        K_S_L=self.fluid.Solubility,
-                        k_r=self.membrane.k_r,
-                        thick=self.membrane.thick,
-                        c0=self.c_in,
-                        print_var=print_var,
-                    )
-                    return result
-                else:
-                    return "No membrane selected"
-        else:
-            return "No fluid selected"
-
-    def get_pipe_flowrate(self):
-        """
-        Calculates the volumetric flow rate of the component [m^3/s].
-
-        Returns:
-            float: The flow rate of the component.
-        """
-        self.pipe_flowrate = self.fluid.U0 * np.pi * self.fluid.d_Hyd**2 / 4
-        return self.pipe_flowrate
-
-    def get_total_flowrate(self):
-        """
-        Calculates the total flow rate of the component.
-        """
-        self.get_pipe_flowrate()
-        self.flowrate = self.pipe_flowrate * self.geometry.n_pipes
-        return self.flowrate * self.geometry.n_pipes
-
-    def define_component_volumes(self):
-        """
-        Calculates the volumes of the component.
-        """
-        self.fluid.V = self.geometry.get_fluid_volume()
-        self.membrane.V = self.geometry.get_solid_volume()
-        self.V = self.fluid.V + self.membrane.V
-
-    def get_adimensionals(self):
-        """
-        Calculates the adimensional parameters H and W.
-
-        Updates the H and W attributes of the Component object.
-        """
-        if self.fluid.k_t is None:
-            self.fluid.get_kt(turbulator=self.geometry.turbulator)
-        if self.fluid is not None:
-            if self.fluid.MS:
-                self.H = MS.H(
-                    k_t=self.fluid.k_t, k_H=self.fluid.Solubility, k_d=self.membrane.k_d
-                )
-                self.W = MS.W(
-                    k_d=self.membrane.k_d,
-                    D=self.membrane.D,
-                    thick=self.membrane.thick,
-                    K_S=self.membrane.K_S,
-                    c0=self.c_in,
-                    k_H=self.fluid.Solubility,
-                )
-            else:
-                self.H = LM.W(
-                    k_r=self.membrane.k_r,
-                    D=self.membrane.D,
-                    thick=self.membrane.thick,
-                    K_S=self.membrane.K_S,
-                    c0=self.c_in,
-                    K_S_L=self.fluid.Solubility,
-                ) * LM.partition_param(
-                    D=self.membrane.D,
-                    k_t=self.fluid.k_t,
-                    K_S_S=self.membrane.K_S,
-                    K_S_L=self.fluid.Solubility,
-                    t=self.membrane.thick,
-                )
-                self.W = LM.W(
-                    k_r=self.membrane.k_r,
-                    D=self.membrane.D,
-                    thick=self.membrane.thick,
-                    K_S=self.membrane.K_S,
-                    c0=self.c_in,
-                    K_S_L=self.fluid.Solubility,
-                )
-
-    def use_analytical_efficiency(self,p_out=1E-15):
-        """Evaluates the analytical efficiency and substitutes it in the efficiency attribute of the component.
-
-        Args:
-            L (float): the length of the pipe component
-        Returns:
-            None
-        """
-        self.analytical_efficiency(p_out=p_out)
-        self.eff = self.eff_an
-
-    def get_efficiency(self, plotvar: bool = False, c_guess: float = None,p_out=1E-15):
-        """
-        Calculates the efficiency of the component.
-        """
-
-        if self.c_in == 0:
-            self.c_out = 0
-            self.eff = 0
-            return
-
-        L_vec = np.linspace(0, self.geometry.L, 100)
-        dl = L_vec[1] - L_vec[0]
-
-        c_vec = np.ndarray(len(L_vec))
-        for i in range(len(L_vec)):
-            if self.fluid.MS:
-                f_H2 = 0.5
-            else:
-                f_H2 = 1
-            if i == 0:
-
-                c_vec[i] = float(self.c_in)
-
-                if isinstance(c_guess, float):
-                    c_guess = self.get_flux(c_vec[i], c_guess=c_guess,p_out=p_out)
-                else:
-                    c_guess = self.get_flux(c_vec[i], c_guess=float(self.c_in),p_out=p_out)
-            else:
-                c_vec[i] = c_vec[
-                    i - 1
-                ] + f_H2 * self.J_perm * self.fluid.d_Hyd * np.pi * dl**2 / self.fluid.U0 / (
-                    np.pi * self.fluid.d_Hyd**2 / 4 * dl
-                )
-                if isinstance(c_guess, float):
-                    c_guess = self.get_flux(c_vec[i], c_guess=c_guess,p_out=p_out)
-                else:
-                    c_guess = self.get_flux(c_vec[i], c_guess=float(self.c_in),p_out=p_out)
-        if plotvar:
-            plt.plot(L_vec, c_vec)
-        self.eff = (self.c_in - c_vec[-1]) / self.c_in
-
-    def analytical_efficiency(self,p_out=1E-15):
-        """
-        Calculate the analytical efficiency of a component.
-
-        Parameters:
-        - p_out: Pressure of H isotope at the outlet of the component. Defaults to 1E-15.
-
-        Returns:
-        - eff_an: Analytical efficiency of the component (from Humrickhouse papers)
-
-        This function calculates the analytical efficiency of a component based on the given length (L) of the component.
-        It uses various properties of the component, such as membrane properties, fluid properties, and adimensionals.
-
-
-
-        If the fluid is a molten salt (MS=True), the analytical efficiency is calculated using the following formula:
-        eff_an = 1 - epsilon * (lambertw(z=np.exp(beta - tau - 1), tol=1e-10) ** 2 + 2 * lambertw(z=np.exp(beta - tau - 1), tol=1e-10)).
-
-        If the fluid is a liquid metal (MS= False), the analytical efficiency is calculated using the following formula:
-        eff_an = 1 - np.exp(-tau * zeta / (1 + zeta))* (1-p_in/p_out)^0.5.
-
-        The output of the function is the analytical efficiency of the component as Component.eff_an.
-        """
-        if self.fluid.k_t is None:
-            self.fluid.get_kt(turbulator=self.geometry.turbulator)
-        self.tau = (
-            4 * self.fluid.k_t * self.geometry.L / (self.fluid.U0 * self.fluid.d_Hyd)
-        )
-        if self.fluid.MS:
-            alpha=1/( self.fluid.Solubility)* (
-                    0.5
-                    * self.membrane.K_S
-                    * self.membrane.D
-                    / (
-                        self.fluid.k_t
-                        * self.fluid.d_Hyd
-                        * np.log(
-                            (self.fluid.d_Hyd + 2 * self.membrane.thick)
-                            / self.fluid.d_Hyd
-                        )
-                    )
-                )** 2
-            self.epsilon = (
-                alpha
-                / self.c_in
-                
-            )
-
-            if self.epsilon > 1e5:
-<<<<<<< HEAD
-                p_in=self.c_in/self.fluid.Solubility
-                corr_p=1-(p_out/p_in)
-                self.eff_an = (1 - np.exp(-self.tau))*corr_p
-            elif self.epsilon ** 0.5 < 1e-2 and self.tau < 1 / self.epsilon ** 0.5:
-                p_in=self.c_in/self.fluid.Solubility
-                corr_p=1-(p_out/p_in)**0.5
-                self.eff_an = (1 - (1 - self.tau * self.epsilon ** 0.5) ** 2)*corr_p
-=======
-                self.eff_an = 1 - np.exp(-self.tau)
-            elif self.epsilon**0.5 < 1e-2 and self.tau < 1 / self.epsilon**0.5:
-                self.eff_an = 1 - (1 - self.tau * self.epsilon**0.5) ** 2
->>>>>>> b9a08cf6
-            else:
-                # n1=1
-                # n2=2
-                # e=n1*(alpha*p_out*self.fluid.Solubility)**0.5
-                # f=e/alpha
-                # # P_out_term=0
-                # # P_out_term2=0
-                # delta=(1/self.epsilon+1+n2*f)**0.5
-                # beta = delta + (1+f)*np.log(+delta-1-f)
-                # max_exp = np.log(np.finfo(np.float64).max)
-                # beta_tau = beta - self.tau*(1) - 1
-                # if beta_tau > max_exp or p_out>1E-5:
-                #     print(
-                #         "Warning: Overflow encountered in exp, input too large.Iterative solver triggered"
-                #     )
-                #     # we can use the approximation w=beta_tau-np.log(beta_tau)for the lambert W function but it leads to error up to 40 % in very niche scenarios.
-
-                #     def eq(var):
-                #         cl = var
-                #         alpha = self.epsilon * self.c_in
-                #         left = (cl / alpha + 1+n2*f) ** 0.5 +(1+f)* np.log(-f+((cl/alpha + 1+n2*f) ** 0.5-1)
-                #         )
-                A=2
-                n1=1
-                n2=2
-                n3=1
-                n4=1
-                n5=1
-                e=n1*(alpha*p_out*self.fluid.Solubility)**0.5
-                f=e/alpha
-                # P_out_term=0
-                # P_out_term2=0
-                delta=(1/self.epsilon+1+n2*f)**0.5
-                beta = delta + (1+n4*f)*np.log(+n5*delta-1-n3*f)
-                max_exp = np.log(np.finfo(np.float64).max)
-                beta_tau = beta - self.tau- 1
-                if beta_tau > max_exp or p_out>1E-5:
-                    print(
-                        "Warning: Overflow encountered in exp, input too large.Iterative solver triggered"
-                    )
-                    # we can use the approximation w=beta_tau-np.log(beta_tau)for the lambert W function but it leads to error up to 40 % in very niche scenarios.
-
-                    def eq(var):
-                        cl = var
-                        alpha = self.epsilon * self.c_in
-                        
-                        left = (cl / alpha + 1+n2*f) ** 0.5 +(1+n4*f)* np.log(-n3*f+(n5*(cl/alpha + 1+n2*f) ** 0.5-1)
-                        )
-                        
-                        right = beta - self.tau
-
-                        return abs(left - right)
-
-                    cl = minimize(
-                        eq,
-                        self.c_in / 2,
-                        method="Powell",
-                        bounds=[(0, self.c_in)],
-                        tol=1e-7,
-                    ).x[0]
-                    if -n3*f+(n5*(cl/alpha + 1+n2*f) ** 0.5-1)<0:
-                        # raise ValueError("The argument of the log is negative")
-                        
-                        self.get_efficiency
-                        
-                        self.eff_an =self.eff
-                        return
-                    p_in=self.c_in/self.fluid.Solubility
-                    # corr_p=1-(p_out/p_in)
-                    self.eff_an = (1 - (cl / self.c_in))
-                else:
-                    z = np.exp(beta_tau)
-                    w = lambertw(z, tol=1e-10)
-<<<<<<< HEAD
-                    p_in=self.c_in/self.fluid.Solubility
-                    print("P_out correlation is not implemented yet")
-                    corr_p1=1-(p_out/p_in)**0.5
-                    corr_p2=1-(p_out/p_in)
-                    
-                    self.eff_an = (1 - self.epsilon * (w ** 2 + 2 * w))
-=======
-                    self.eff_an = 1 - self.epsilon * (w**2 + 2 * w)
->>>>>>> b9a08cf6
-                    if self.eff_an.imag != 0:
-                        raise ValueError("self.eff_an has a non-zero imaginary part")
-                    else:
-                        self.eff_an = self.eff_an.real  # get rid of 0*j
-
-            # max_exp = np.log(np.finfo(np.float64).max)
-            # beta_tau = beta - self.tau - 1
-            # if beta_tau > max_exp:
-            #     print("Warning: Overflow encountered in exp, input too large.")
-            #     # Handle the overflow case here, e.g., by setting a maximum value
-            #     z = np.finfo(np.float64).max
-            # else:
-            #     z = np.exp(beta_tau)
-            # w = lambertw(z, tol=1e-10)
-            # self.eff_an = 1 - self.epsilon * (w**2 + 2 * w)
-            # if self.eff_an.imag != 0:
-            #     raise ValueError("self.eff_an has a non-zero imaginary part")
-            # else:
-            #     self.eff_an = self.eff_an.real  # get rid of 0*j
-        else:
-            self.zeta = (2 * self.membrane.K_S * self.membrane.D) / (
-                self.fluid.k_t
-                * self.fluid.Solubility
-                * self.fluid.d_Hyd
-                * np.log(
-                    (self.fluid.d_Hyd + 2 * self.membrane.thick) / self.fluid.d_Hyd
-                )
-            )
-            p_in=(self.c_in/self.fluid.Solubility)**2
-            corr_p=1-(p_out/p_in)**0.5
-            
-            self.eff_an = (1 - np.exp(-self.tau * self.zeta / (1 + self.zeta)))*corr_p
-
-    def get_flux(self, c: float = None, c_guess: float = 1e-9,p_out=1E-15):
-        """
-        Calculates the Tritium flux of the component.
-        It can make some approximations based on W and H to make the solver faster
-
-        Args:
-            c (float): The concentration in the component fluid.
-
-        Returns:
-            float: The permeation flux.
-
-        """
-        if not isinstance(c, float):
-            print(c)
-            raise ValueError("Input 'c' must be a non-empty numpy array")
-
-        if not isinstance(c_guess, float):
-            raise ValueError("c_guess must be a float")
-        self.get_adimensionals()
-        if self.fluid.MS:
-            if self.W > 10:
-                # DIFFUSION LIMITED V // Surface limited X
-                if self.H / self.W > 1000:
-                    # Mass transport limited V // Diffusion limited X
-                    self.J_perm = -2 * self.fluid.k_t * (c-p_out*self.fluid.Solubility)  ## MS factor
-                elif self.H / self.W < 0.0001:
-                    # Diffusion limited V // Mass Transport limited X
-                    self.J_perm = -(
-                        self.membrane.D
-                        / (
-                            self.fluid.d_Hyd
-                            / 2
-                            * np.log(
-                                (self.fluid.d_Hyd / 2 + self.membrane.thick)
-                                / (self.fluid.d_Hyd / 2)
-                            )
-                        )
-                        * self.membrane.K_S
-                        * ((c / self.fluid.Solubility) ** 0.5-p_out**0.5)
-                    )
-                else:
-                    # Mixed regime mass transport diffusion
-                    def equations(vars):
-                        if vars.size == 0:
-                            return upper_bound
-                        c_wl = vars
-                        J_mt = 2 * self.fluid.k_t * (c - c_wl)
-                        J_diff = (
-                            self.membrane.D
-                            / (
-                                self.fluid.d_Hyd
-                                / 2
-                                * np.log(
-                                    (self.fluid.d_Hyd / 2 + self.membrane.thick)
-                                    / (self.fluid.d_Hyd / 2)
-                                )
-                            )
-                            * (
-                                self.membrane.K_S
-                                * ((c_wl / self.fluid.Solubility) ** 0.5-p_out**0.5)
-                            )
-                        )
-                        return abs(J_diff - J_mt)
-
-                    if isinstance(c_guess, float):
-
-                        initial_guess = c_guess
-                    else:
-                        ValueError("c_guess must be a float")
-                    initial_guess = c_guess
-                    min_upper_bound = 1e-4  # Set a minimum value for the upper bound
-                    upper_bound = max(c * (1 + 1e-4), min_upper_bound)
-                    solution = minimize(
-                        equations,
-                        initial_guess,
-                        method="Powell",
-                        bounds=[
-                            (0, upper_bound),
-                        ],
-                        tol=1e-8,
-                        options={
-                            "maxiter": int(1e7),
-                        },
-                    )
-                    self.J_perm = (
-                        -2 * self.fluid.k_t * (c - solution.x[0])
-                    )  ## MS factor
-                    return float(solution.x[0])
-            elif self.W < 0.1:
-                # Surface limited V // Diffusion Limited X
-                if self.H > 100:
-                    # Mass transport limited V // Surface limited X
-                    self.J_perm = -2 * self.fluid.k_t * (c-p_out*self.fluid.Solubility)  ## MS factor
-                elif self.H < 0.01:
-                    # Surface limited V // Mass Transport limited X
-                    self.J_perm = -self.membrane.k_d * (c / self.fluid.Solubility)
-                else:
-                    # Mixed regime mass transfer surface
-                    def equations(vars):
-                        if vars.size == 0:
-                            return upper_bound
-                        c_wl = vars
-                        c_bl = c
-                        J_mt = 2 * self.fluid.k_t * (c_bl - c_wl)  ## MS factor
-                        J_surf = (
-                            self.membrane.k_d * (c_bl / self.fluid.Solubility)
-                            - self.membrane.k_d * self.membrane.K_S**2 * c_wl**2
-                        )
-
-                        return abs(J_mt - J_surf)
-
-                    initial_guess = [(c * 1e-1)]
-                    solution = minimize(
-                        equations,
-                        initial_guess,
-                        method="Powell",
-                        bounds=[
-                            (0, c * (1 + 1e-4)),
-                        ],
-                        tol=1e-8,
-                        options={
-                            "maxiter": int(1e6),
-                        },
-                    )
-                    c_bl = c
-                    c_wl = solution.x[0]
-                    self.J_perm = 2 * self.fluid.k_t * (c_bl - c_wl)  ## MS factor
-                    return float(solution.x[0])
-            else:
-                # Mixed Diffusion Surface
-                if self.H / self.W > 1000:
-                    # Mass transport limited V // Mixed Surface Diffusion Limited X
-                    self.J_perm = -2 * self.fluid.k_t * (c-p_out*self.fluid.Solubility)  ## MS factor
-                elif self.H / self.W < 0.0001:
-                    # Mixed Diffusion Surface
-                    def equations(vars):
-                        if vars.size == 0:
-                            return upper_bound
-                        c_wl = vars
-                        c_bl = c
-                        J_surf = (
-                            self.membrane.k_d * (c_bl / self.fluid.Solubility)
-                            - self.membrane.k_d * self.membrane.K_S**2 * c_wl**2
-                        )
-                        J_diff = (
-                            self.membrane.D
-                            / (
-                                self.fluid.d_Hyd
-                                / 2
-                                * np.log(
-                                    (self.fluid.d_Hyd / 2 + self.membrane.thick)
-                                    / (self.fluid.d_Hyd / 2)
-                                )
-                            )
-                            * (
-                                self.membrane.K_S
-                                * ((c_wl / self.fluid.Solubility) ** 0.5-p_out**0.5)
-                            )
-                        )
-
-                        return abs(J_diff - J_surf)
-
-                    if c_guess is None:
-                        initial_guess = [(c / 2)]
-                    else:
-                        initial_guess = c_guess
-                    solution = minimize(
-                        equations,
-                        initial_guess,
-                        method="Powell",
-                        bounds=[
-                            (1e-14, c),
-                        ],
-                        tol=1e-7,
-                        options={
-                            "maxiter": int(1e6),
-                        },
-                    )
-                    c_wall = solution.x[0]
-                    self.J_perm = (
-                        self.membrane.D
-                        / (
-                            self.fluid.d_Hyd
-                            / 2
-                            * np.log(
-                                (self.fluid.d_Hyd / 2 + self.membrane.thick)
-                                / (self.fluid.d_Hyd / 2)
-                            )
-                        )
-                        * (self.membrane.K_S * (c_wall / self.fluid.Solubility) ** 0.5-p_out**0.5)
-                    )
-                    return float(solution.x[0])
-                else:
-                    # Mixed regime mass transport diffusion surface and diffusion
-                    def equations(vars):
-                        c_wl, c_ws = vars
-
-                        c_bl = c
-                        J_mt = 2 * self.fluid.k_t * (c_bl - c_wl)  ## MS factor
-
-                        J_d = self.membrane.k_d * (
-                            c_wl / self.membrane.K_S
-                        ) - self.membrane.k_d * self.membrane.K_S**2 * (c_ws**2)
-                        J_diff = (
-                            self.membrane.D
-                            / (
-                                self.fluid.d_Hyd
-                                / 2
-                                * np.log(
-                                    (self.fluid.d_Hyd / 2 + self.membrane.thick)
-                                    / (self.fluid.d_Hyd / 2)
-                                )
-                            )
-                            * ((self.membrane.K_S * c_ws)-p_out**0.5)
-                        )
-                        eq1 = abs(J_mt - J_d)
-                        eq2 = abs(J_mt - J_diff)
-                        eq3 = abs(J_d - J_diff)
-
-                        return eq1 + eq2 + eq3
-
-                    initial_guess = [(2 * c / 3), (c / 3)]
-                    solution = minimize(
-                        equations,
-                        initial_guess,
-                        method="Powell",
-                        bounds=[(0, c), (0, c)],
-                        tol=1e-8,
-                        options={
-                            "maxiter": int(1e6),
-                        },
-                    )
-                    c_wl = solution.x[0]
-                    self.J_perm = 2 * self.fluid.k_t * (c - c_wl)
-                    result = float(solution.x[0])
-                    if np.isscalar(result):
-                        return result
-
-        else:
-            if self.W > 10:
-                # DIFFUSION LIMITED V // Surface limited X
-                if self.H / self.W > 1000:
-                    # Mass transport limited V // Diffusion limited X
-                    self.J_perm = -self.fluid.k_t * (c-p_out**0.5*self.fluid.Solubility)  ## LM factor
-                elif self.H / self.W < 0.0001:
-                    # Diffusion limited V // Mass Transport limited X
-                    self.J_perm = -(
-                        self.membrane.D
-                        / (
-                            self.fluid.d_Hyd
-                            / 2
-                            * np.log(
-                                (self.fluid.d_Hyd / 2 + self.membrane.thick)
-                                / (self.fluid.d_Hyd / 2)
-                            )
-                        )
-                        * (self.membrane.K_S
-                        * (c / self.fluid.Solubility-p_out**0.5))
-                    )
-                else:
-                    # Mixed regime mass transport diffusion
-                    def equations(vars):
-                        c_wl = vars
-                        J_mt = self.fluid.k_t * (c - c_wl)  ## LM factor
-                        J_diff = (
-                            self.membrane.D
-                            / (
-                                self.fluid.d_Hyd
-                                / 2
-                                * np.log(
-                                    (self.fluid.d_Hyd / 2 + self.membrane.thick)
-                                    / (self.fluid.d_Hyd / 2)
-                                )
-                            )
-                            * (self.membrane.K_S * (c_wl / self.fluid.Solubility-p_out**0.5))
-                        )
-                        return abs((J_diff - J_mt))
-
-                    if c_guess is None:
-                        initial_guess = [(c * 1e-2)]
-                    else:
-                        initial_guess = c_guess
-                    solution = minimize(
-                        equations,
-                        initial_guess,
-                        method="Powell",
-                        bounds=[
-                            (0, c * (1 + 1e-4)),
-                        ],
-                        tol=1e-8,
-                        options={
-                            "maxiter": int(1e6),
-                        },
-                    )
-                    self.J_perm = -self.fluid.k_t * (c - solution.x[0])  ## LM factor
-                    return float(solution.x[0])
-            elif self.W < 0.1:
-                # Surface limited V // Diffusion Limited X
-                if self.H > 100:
-                    # Mass transport limited V // Surface limited X
-                    self.J_perm = -self.fluid.k_t * (c-p_out**0.5*self.fluid.Solubility)  ## LM factor
-                elif self.H < 0.01:
-                    # Surface limited V // Mass Transport limited X
-                    self.J_perm = -self.membrane.k_d * (c / self.fluid.Solubility)
-                else:
-                    # Mixed regime mass transfer surface
-                    def equations(vars):
-                        c_wl = vars
-                        c_bl = c
-                        J_mt = self.fluid.k_t * (c_bl - c_wl-p_out**0.5*self.fluid.Solubility)  ## LM factor
-                        J_surf = (
-                            self.membrane.k_d * (c_bl / self.fluid.Solubility)
-                            - self.membrane.k_d * self.membrane.K_S**2 * c_wl**2
-                        )
-
-                        return abs(J_mt - J_surf)
-
-                    initial_guess = [(c * 1e-1)]
-                    solution = minimize(
-                        equations,
-                        initial_guess,
-                        method="Powell",
-                        bounds=[
-                            (0, c * (1 + 1e-4)),
-                        ],
-                        tol=1e-8,
-                        options={
-                            "maxiter": int(1e6),
-                        },
-                    )
-                    c_bl = c
-                    c_wl = solution.x[0]
-                    self.J_perm = self.fluid.k_t * (c_bl - c_wl-p_out*self.fluid.Solubility)  ## LM factor
-                    return float(solution.x[0])
-            else:
-                if self.H / self.W < 0.0001:
-                    # Mass transport limited V // Mixed Surface Diffusion  X
-                    self.J_perm = -self.fluid.k_t * (c-p_out**0.5*self.fluid.Solubility)  ## LM factor
-                elif self.H / self.W > 1000:
-                    # Mixed Diffusion Surface V // Mass Transport limited X
-                    def equations(vars):
-                        c_wl = vars
-                        c_bl = c
-                        J_surf = (
-                            self.membrane.k_d * (c_bl / self.fluid.Solubility)
-                            - self.membrane.k_d * self.membrane.K_S**2 * c_wl**2
-                        )
-                        J_diff = (
-                            self.membrane.D
-                            / (
-                                self.fluid.d_Hyd
-                                / 2
-                                * np.log(
-                                    (self.fluid.d_Hyd / 2 + self.membrane.thick)
-                                    / (self.fluid.d_Hyd / 2)
-                                )
-                            )
-                            * (self.membrane.K_S * (c_wl / self.fluid.Solubility-p_out**0.5))
-                        )
-
-                        return abs(J_diff - J_surf)
-
-                    if c_guess is None:
-                        initial_guess = [(c / 2)]
-                    else:
-                        initial_guess = c_guess
-                    solution = minimize(
-                        equations,
-                        initial_guess,
-                        method="Powell",
-                        bounds=[
-                            (1e-14, c),
-                        ],
-                        tol=1e-8,
-                        options={
-                            "maxiter": int(1e6),
-                        },
-                    )
-                    c_wall = solution.x[0]
-                    self.J_perm = (
-                        self.membrane.D
-                        / (
-                            self.fluid.d_Hyd
-                            / 2
-                            * np.log(
-                                (self.fluid.d_Hyd / 2 + self.membrane.thick)
-                                / (self.fluid.d_Hyd / 2)
-                            )
-                        )
-                        * (self.membrane.K_S * (c_wall / self.fluid.Solubility-p_out**0.5))
-                    )
-                    return float(solution.x[0])
-                else:
-                    # Mixed regime mass transport diffusion surface and diffusion
-                    def equations(vars):
-                        c_wl, c_ws = vars
-
-                        c_bl = c
-                        J_mt = self.fluid.k_t * (c_bl - c_wl)  ## LM factor
-
-                        J_d = self.membrane.k_d * (
-                            c_wl / self.membrane.K_S
-                        ) - self.membrane.k_d * self.membrane.K_S * (c_ws**2)
-                        J_diff = (
-                            self.membrane.D
-                            / (
-                                self.fluid.d_Hyd
-                                / 2
-                                * np.log(
-                                    (self.fluid.d_Hyd / 2 + self.membrane.thick)
-                                    / (self.fluid.d_Hyd / 2)
-                                )
-                            )
-                            * ((self.membrane.K_S * c_ws)-p_out**0.5)
-                        )
-                        eq1 = abs(J_mt - J_d)
-                        eq2 = abs(J_mt - J_diff)
-                        eq3 = abs(J_d - J_diff)
-
-                        return eq1 + eq2 + eq3
-
-                    initial_guess = [(2 * c / 3), (c / 3)]
-                    solution = minimize(
-                        equations,
-                        initial_guess,
-                        method="Powell",
-                        bounds=[
-                            (0, c * (1 + 1e-4)),
-                        ],
-                        tol=1e-8,
-                        options={
-                            "maxiter": int(1e6),
-                        },
-                    )
-                    c_wl = solution.x[0]
-                    self.J_perm = self.fluid.k_t * (c - c_wl)  # LM factor
-                    return float(solution.x[0])
-
-    def get_global_HX_coeff(self, R_conv_sec: float = 0):
-        """
-        Calculates the global heat exchange coefficient of the component.
-        It can take the secondary resistance to convection as input. defaults to no resistance
-
-        Returns:
-            float: The global heat exchange coefficient of the component.
-        """
-        R_cond = np.log((self.fluid.d_Hyd + self.membrane.thick) / self.fluid.d_Hyd) / (
-            2 * np.pi * self.membrane.k
-        )
-        Re = corr.Re(self.fluid.rho, self.fluid.U0, self.fluid.d_Hyd, self.fluid.mu)
-        Pr = corr.Pr(self.fluid.cp, self.fluid.mu, self.fluid.k)
-        if self.geometry.turbulator is None:
-            h_prim = corr.get_h_from_Nu(
-                corr.Nu_DittusBoelter(Re, Pr), self.fluid.k, self.fluid.d_Hyd
-            )
-        else:
-            match self.geometry.turbulator.turbulator_type:
-                case "TwistedTape":
-                    print(
-                        str(self.geometry.turbulator.turbulator_type)
-                        + " is not implemented yet"
-                    )
-                    raise NotImplementedError("Twisted tape is not implemented yet")
-                case "WireCoil":
-                    h_prim = self.geometry.turbulator.h_t_correlation(
-                        Re=Re, Pr=Pr, d_hyd=self.fluid.d_Hyd, k=self.fluid.k
-                    )
-                case "Custom":
-                    h_prim = self.geometry.turbulator.h_t_correlation(
-                        Re=Re, Pr=Pr, d_hyd=self.fluid.d_Hyd, k=self.fluid.k
-                    )
-        self.fluid.h_coeff = h_prim
-        R_conv_prim = 1 / h_prim
-        R_tot = R_conv_prim + R_cond + R_conv_sec
-        self.U = 1 / R_tot
-        return
-
-    def get_solid_inventory(self):
-        def integrate_c_profile(self):
-            r_in = self.fluid.d_Hyd / 2
-            r_out = self.fluid.d_Hyd / 2 + self.membrane.thick
-            L_min = 0
-            L_max = self.geometry.L
-            N = 20
-
-            def integrand(r, L):
-                # return -c * np.log(r / r_out) / np.log(r_out / r_in) * 2 * np.pi * r
-                if self.fluid.k_t is None:
-                    self.fluid.get_kt(turbulator=self.geometry.turbulator)
-                if self.fluid.MS == False:
-                    c = self.c_in / self.fluid.Solubility * self.membrane.K_S
-                    dimless = (
-                        2
-                        * self.membrane.D
-                        * self.membrane.K_S
-                        / (
-                            self.fluid.k_t
-                            * self.fluid.Solubility
-                            * self.fluid.d_Hyd
-                            * np.log(
-                                (self.fluid.d_Hyd + 2 * self.membrane.thick)
-                                / self.fluid.d_Hyd
-                            )
-                        )
-                    )
-                    dimless2 = (
-                        2
-                        * self.membrane.D
-                        * self.membrane.K_S
-                        / (
-                            self.fluid.Solubility
-                            * self.fluid.d_Hyd
-                            * np.log(
-                                (self.fluid.d_Hyd + 2 * self.membrane.thick)
-                                / self.fluid.d_Hyd
-                            )
-                        )
-                    )
-                    L_ch = (
-                        -dimless
-                        / (1 + dimless)
-                        * 4
-                        * self.fluid.k_t
-                        / (self.fluid.U0 * self.fluid.d_Hyd)
-                    )
-                    conv_liquid_to_solid = self.membrane.K_S / self.fluid.Solubility
-                    c_w = (
-                        c * np.exp(L_ch * L) / (dimless2 / self.fluid.k_t + 1)
-                    )  # todo check this is liquid conc
-                    return (
-                        -c_w * np.log(r / r_out) / np.log(r_out / r_in) * 2 * np.pi * r
-                    )
-                else:
-                    tau = 4 * self.fluid.k_t * L / (self.fluid.U0 * self.fluid.d_Hyd)
-                    self.epsilon = (
-                        1
-                        / self.c_in
-                        / self.fluid.Solubility
-                        * (
-                            0.5  ##TODO: Check this
-                            * self.membrane.K_S
-                            * self.membrane.D
-                            / (
-                                self.fluid.k_t
-                                * self.fluid.d_Hyd
-                                * np.log(
-                                    (self.fluid.d_Hyd + 2 * self.membrane.thick)
-                                    / self.fluid.d_Hyd
-                                )
-                            )
-                        )
-                        ** 2
-                    )
-
-                    beta = (1 / self.epsilon + 1) ** 0.5 + np.log(
-                        (1 / self.epsilon + 1) ** 0.5 - 1
-                    )
-                    max_exp = np.log(np.finfo(np.float64).max)
-                    beta_tau = beta - tau - 1
-                    if beta_tau > max_exp:
-                        print(
-                            "Warning: Overflow encountered in exp, input too large.Approximation triggered. This will slow down the calculation"
-                        )
-
-                        w = beta_tau - np.log(beta_tau)
-                        
-                    else:
-                        z = np.exp(beta_tau)
-                        w = lambertw(z, tol=1e-10)
-                        if w.imag != 0:
-                            raise ValueError(
-                                "self.eff_an has a non-zero imaginary part"
-                            )
-                        w = w.real
-                    alpha = (
-                        1
-                        / self.fluid.Solubility
-                        * (
-                            (
-                                0.5  ## TODO: Check this
-                                * self.membrane.D
-                                * self.membrane.K_S
-                            )
-                            / (
-                                self.fluid.k_t
-                                * self.fluid.d_Hyd
-                                * np.log(
-                                    (self.fluid.d_Hyd + 2 * self.membrane.thick)
-                                    / self.fluid.d_Hyd
-                                )
-                            )
-                        )
-                        ** 2
-                    )
-                    conv = (
-                        self.c_in / self.fluid.Solubility
-                    ) ** 0.5 * self.membrane.K_S
-                    c_w_l = alpha * (w**2 + 2 * w) + alpha * (
-                        2 - 2 * ((w**2 + 2 * w) + 1) ** 0.5  ## TODO: Check this
-                    )
-
-                    if c_w_l < 0:
-                        print("negative wall conc! = " + str(c_w_l))
-                        c_w_l = 1e-17
-                    return (
-                        -np.log(r / r_out)
-                        / np.log(r_out / r_in)
-                        * 2
-                        * np.pi
-                        * r
-                        * (c_w_l / self.fluid.Solubility) ** 0.5
-                        * self.membrane.K_S
-                    )
-
-            result, err = integrate.nquad(integrand, [[r_in, r_out], [L_min, L_max]])
-            return result
-        integral_pipe= integrate_c_profile(self)
-        print(str(integral_pipe)+ " is the integral ans the pipes are "+ str(self.geometry.n_pipes))
-        self.membrane.inv = integral_pipe * self.geometry.n_pipes
-        if math.isnan(self.membrane.inv):
-            print("Error: Inventory calculation failed")
-            self.inspect()
-        return
-
-        # from sympy import Integral, ln, symbols, init_printing, nsolve, exp
-
-        # # Define the symbolic variables
-        # r, L = symbols("r L")
-        # r_in = self.fluid.d_Hyd / 2
-        # r_out = self.fluid.d_Hyd / 2 + self.membrane.thick
-        # init_printing(use_unicode=True)
-        # if self.fluid.MS == True:
-        #     c = (self.c_in / self.fluid.Solubility) ** 0.5 / self.membrane.K_S
-        # else:
-        #     c = self.c_in / self.fluid.Solubility / self.membrane.K_S
-
-        # # Define the logarithmic function
-        # fun1 = -ln(r / r_out) / ln(r / r_in) * c *r * 2 * np.pi
-
-        # # fun2= c*exp(-4*L)
-        # fun2 = 1
-        # # Perform the integration with respect to r over the interval [r_in, r_out]
-        # integral1 = Integral(fun1, (r, r_in, r_out))
-        # integral2 = Integral(fun2, (L, 0, self.geometry.L))
-        # # Evaluate the integral
-        # # integral_value=nsolve(integral1,r, r_out)-nsolve(integral1,r, r_in)
-
-        # print(integral1)
-
-        # integral1.as_sum(5, method="midpoint")
-        # integral2.as_sum(5, method="midpoint")
-        # result = float(integral1.as_sum(100, method="midpoint")) * float(integral2.as_sum(
-        #     100, method="midpoint")
-        # )
-
-        # self.membrane.inv = float(result)
-        # return
-
-    def get_fluid_inventory(self):
-        r_in = self.fluid.d_Hyd / 2
-
-        L_min = 0
-        L_max = self.geometry.L
-        N = 100
-
-        def integrand(L):
-            if self.fluid.k_t is None:
-                self.fluid.get_kt(turbulator=self.geometry.turbulator)
-            if self.fluid.MS is False:
-                dimless = (
-                    2
-                    * self.membrane.D
-                    * self.membrane.K_S
-                    / (
-                        self.fluid.k_t
-                        * self.fluid.Solubility
-                        * self.fluid.d_Hyd
-                        * np.log(
-                            (self.fluid.d_Hyd + 2 * self.membrane.thick)
-                            / self.fluid.d_Hyd
-                        )
-                    )
-                )
-
-                L_ch = (
-                    -dimless
-                    / (1 + dimless)
-                    * 4
-                    * self.fluid.k_t
-                    / (self.fluid.U0 * self.fluid.d_Hyd)
-                )
-
-                return self.c_in * np.exp(L_ch * L)
-            else:
-                tau = 4 * self.fluid.k_t * L / (self.fluid.U0 * self.fluid.d_Hyd)
-                self.epsilon = (
-                    1
-                    / self.c_in
-                    / self.fluid.Solubility
-                    * (
-                        0.5  ##TODO: Check this
-                        * self.membrane.K_S
-                        * self.membrane.D
-                        / (
-                            self.fluid.k_t
-                            * self.fluid.d_Hyd
-                            * np.log(
-                                (self.fluid.d_Hyd + 2 * self.membrane.thick)
-                                / self.fluid.d_Hyd
-                            )
-                        )
-                    )
-                    ** 2
-                )
-
-                beta = (1 / self.epsilon + 1) ** 0.5 + np.log(
-                    (1 / self.epsilon + 1) ** 0.5 - 1
-                )
-                max_exp = np.log(np.finfo(np.float64).max)
-                beta_tau = beta - tau - 1
-                if beta_tau > max_exp:
-                    # print(
-                    #     "Warning: Overflow encountered in exp, input too large.Approximation triggered"
-                    # )
-
-                    w = beta_tau - np.log(beta_tau)
-                else:
-                    z = np.exp(beta_tau)
-                    w = lambertw(z, tol=1e-10)
-                    if w.imag != 0:
-                        raise ValueError("self.eff_an has a non-zero imaginary part")
-                    w = w.real
-                alpha = (
-                    1
-                    / self.fluid.Solubility
-                    * (
-                        (0.5 * self.membrane.D * self.membrane.K_S)  ## TODO: Check this
-                        / (
-                            self.fluid.k_t
-                            * self.fluid.d_Hyd
-                            * np.log(
-                                (self.fluid.d_Hyd + 2 * self.membrane.thick)
-                                / self.fluid.d_Hyd
-                            )
-                        )
-                    )
-                    ** 2
-                )
-                conv = (self.c_in / self.fluid.Solubility) ** 0.5 * self.membrane.K_S
-                c_w_l = alpha * (w**2 + 2 * w)
-                return c_w_l
-
-        result, err = integrate.nquad(integrand, [[L_min, L_max]])
-        self.fluid.inv = result * np.pi * r_in**2 * self.n_pipes
-        return
-
-    def get_inventory(self):
-        self.get_solid_inventory()
-        self.get_fluid_inventory()
-        self.inv = self.fluid.inv + self.membrane.inv
-        return
-
-
-class Fluid:
-    """
-    Represents a fluid in a component for Tritium transport analysis
-
-    Args:
-        T (float): Temperature of the fluid.
-        D (float): Tritium Diffusivity of the fluid.
-        D_0 (float): Preexponential Diffusivity of the fluid.
-        E_d (float): Activation energy of the fluid diffusivity.
-        Solubility (float): Solubility of the fluid.
-        Solubility_0 (float): Preexponential solubility of the fluid.
-        E_s (float): Activation energy of the fluid solubility.
-        MS (bool): Indicates whether the fluid is a molten salt or a liquid metal.
-        d_Hyd (float, optional): Hydraulic diameter of the fluid. Defaults to None.
-        k_t (float, optional): Mass transport coefficient of the fluid. Defaults to None.
-        mu (float, optional): Viscosity of the fluid. Defaults to None.
-        rho (float, optional): Density of the fluid. Defaults to None.
-        U0 (float, optional): Velocity of the fluid. Defaults to None.
-        inv (float, optional): Inventory of the fluid. Defaults to None.
-    """
-
-    def __init__(
-        self,
-        T: float = None,
-        D: float = None,
-        D_0: float = None,
-        E_d: float = None,
-        Solubility: float = None,
-        Solubility_0: float = None,
-        E_s: float = None,
-        MS: bool = True,
-        d_Hyd: float = None,
-        k_t: float = None,
-        mu: float = None,
-        rho: float = None,
-        U0: float = None,
-        k: float = None,
-        cp: float = None,
-        inv: float = None,
-    ):
-        """
-        Initializes a new instance of the Fluid class.
-
-        Args:
-            T (float): Temperature of the fluid.
-            D (float): T Diffusivity of the fluid.
-            Solubility (float): Solubility of the fluid.
-            MS (bool): Indicates whether the fluid is a molten salt or a liquid metal.
-            d_Hyd (float, optional): Hydraulic diameter of the fluid. Defaults to None.
-            k_t (float, optional): Mass transport coefficient of the fluid. Defaults to None.
-            mu (float, optional): Viscosity of the fluid. Defaults to None.
-            rho (float, optional): Density of the fluid. Defaults to None.
-            U0 (float, optional): Velocity of the fluid. Defaults to None.
-            k thermal conductivity of the fluid. Defaults to None.
-        """
-        self.T = T
-        self.MS = MS
-        if D_0 is not None and E_d is not None:
-            self.D = D_0 * np.exp(-E_d / (8.617333262145e-5 * self.T))
-        else:
-            self.D = D
-        if Solubility_0 is not None and E_s is not None:
-            self.Solubility = Solubility_0 * np.exp(-E_s / (8.617333262145e-5 * self.T))
-        else:
-            self.Solubility = Solubility
-        self.k_t = k_t
-        self.d_Hyd = d_Hyd
-        self.mu = mu
-        self.rho = rho
-        self.U0 = U0
-        self.k = k
-        self.cp = cp
-        self.inv = inv
-
-    def update_attribute(
-        self, attr_name: str = None, new_value: Union[float, "FluidMaterial"] = None
-    ):
-        """
-        Updates the value of the specified attribute.
-
-        Args:
-            attr_name (str): The name of the attribute to update.
-            new_value: The new value for the attribute.
-        """
-        set_attribute(self, attr_name, new_value)
-
-    def inspect(self, variable_names=None):
-        """
-        Prints the attributes of the component.
-        """
-        print_class_variables(self, variable_names)
-
-    def set_properties_from_fluid_material(
-        self, fluid_material: "FluidMaterial" = None
-    ):
-        """
-        Sets the properties of the fluid from a FluidMaterial object.
-
-        Args:
-            fluid_material (FluidMaterial): The FluidMaterial object to set the properties from.
-        """
-        self.T = fluid_material.T
-        self.D = fluid_material.D
-        self.Solubility = fluid_material.Solubility
-        self.mu = fluid_material.mu
-        self.rho = fluid_material.rho
-        self.cp = fluid_material.cp
-        self.k = fluid_material.k
-
-    def get_kt(self, turbulator=None):
-        """
-        Calculates the mass transport coefficient (k_t) for the fluid.
-
-        If the hydraulic diameter (d_Hyd) is defined, the mass transport coefficient is calculated using correlations.
-        Otherwise, an error message is printed.
-
-        Returns:
-            None
-        """
-        if self.d_Hyd:
-            if self.k_t is None:
-                Re = corr.Re(rho=self.rho, u=self.U0, L=self.d_Hyd, mu=self.mu)
-                Sc = corr.Schmidt(D=self.D, mu=self.mu, rho=self.rho)
-                if turbulator is None:
-
-                    # if Re < 1e4 and Re > 2030:
-                    #     Sh = 0.015 * Re**0.83 * Sc**0.42  ## Stempien Thesis pg 155-157 TODO implement different Re ranges
-                    if Re > 2030:
-                        Sh = 0.0096 * Re**0.913 * Sc**0.346  ##Getthem paper
-                        # Sh = 0.023 * Re**0.8 * Sc**0.33
-                    else:
-                        print(str(Re) + " indicates laminar flow")
-                        Sh = 3.66
-                        # raise ValueError("Reynolds number is too low")
-                    self.k_t = corr.get_k_from_Sh(
-                        Sh=Sh,
-                        L=self.d_Hyd,
-                        D=self.D,
-                    )
-                else:
-                    match turbulator.turbulator_type:
-                        case "WireCoil":
-
-                            self.k_t = turbulator.k_t_correlation(
-                                Re=Re, Sc=Sc, d_hyd=self.d_Hyd, D=self.D
-                            )
-                        case "TwistedTape":
-                            raise NotImplementedError(
-                                "Twisted Tape not implemented yet"
-                            )
-                        case "Custom":
-                            self.k_t = turbulator.k_t_correlation(
-                                Re=Re, Sc=Sc, d_hyd=self.d_Hyd, D=self.D
-                            )
-
-            # else:
-            #     # print("k_t is already defined")
-        else:
-            print("Hydraulic Diameter is not defined")
-
-
-class Turbulator:
-    """
-    Represents a turbulator in a component for Tritium transport analysis
-
-    Args:
-        turbulator_type (str): Type of the turbulator.
-        turbulator_params (dict): Parameters of the turbulator.
-    """
-
-    def __init__(
-        self,
-        turbulator_type: str = None,
-    ):
-        """
-        Initializes a new instance of the Turbulator class.
-
-        Args:
-            turbulator_type (str): Type of the turbulator.
-            turbulator_params (dict): Parameters of the turbulator.
-        """
-        self.turbulator_type = turbulator_type
-
-    def update_attribute(
-        self, attr_name: str = None, new_value: Union[str, dict] = None
-    ):
-        """
-        Updates the value of the specified attribute.
-
-        Args:
-            attr_name (str): The name of the attribute to update.
-            new_value: The new value for the attribute.
-        """
-        set_attribute(self, attr_name, new_value)
-
-    def inspect(self, variable_names=None):
-        """
-        Prints the attributes of the component.
-        """
-        print_class_variables(self, variable_names)
-
-
-class WireCoil(Turbulator):
-    """
-    Represents a wire coil turbulator in a component for Tritium transport analysis
-
-    Args:
-        turbulator_type (str): Type of the turbulator.
-        turbulator_params (dict): Parameters of the turbulator.
-    """
-
-    def __init__(
-        self,
-        turbulator_type: str = "WireCoil",
-        pitch: float = None,
-    ):
-        """
-        Initializes a new instance of the WireCoil class.
-
-        Args:
-            turbulator_type (str): Type of the turbulator.
-            pitch (float): Pitch of the wire coil.
-        """
-        super().__init__(turbulator_type)
-        self.pitch = pitch
-
-    def k_t_correlation(
-        self, Re: float = None, Sc: float = None, d_hyd: float = None, D: float = None
-    ):
-        """
-        Calculates the mass transport coefficient (k_t) for the fluid with a wire coil turbulator.
-
-        Args:
-            Re (float): Reynolds number of the fluid.
-            Sc (float): Schmidt number of the fluid.
-
-        Returns:
-            float: The mass transport coefficient.
-        """
-        if Re > 2030:
-            Sh = 0.132 * Re**0.72 * Sc**0.37 * (self.pitch / d_hyd) ** -0.372
-        else:
-            Sh = 3.66
-        k_t = corr.get_k_from_Sh(Sh=Sh, L=self.pitch, D=D)
-        return k_t
-
-    def h_t_correlation(
-        self, Re: float = None, Pr: float = None, d_hyd: float = None, k=None
-    ):
-        """
-        Calculates the heat transfer coefficient (h_t) for the fluid with a wire coil turbulator.
-
-        Args:
-            Re (float): Reynolds number of the fluid.
-            Pr (float): Prandtl number of the fluid.
-
-        Returns:
-            float: The heat transfer coefficient.
-        """
-        if Re > 2030:
-            Nu = 0.132 * Re**0.72 * Pr**0.37 * (self.pitch / d_hyd) ** -0.372
-        else:
-            Nu = 3.66
-        h_t = corr.get_h_from_Nu(Nu=Nu, k=k, D=d_hyd)
-        return h_t
-
-    def update_attribute(
-        self, attr_name: str = None, new_value: Union[str, dict] = None
-    ):
-        """
-        Updates the value of the specified attribute.
-
-        Args:
-            attr_name (str): The name of the attribute to update.
-            new_value: The new value for the attribute.
-        """
-        set_attribute(self, attr_name, new_value)
-
-    def inspect(self, variable_names=None):
-        """
-        Prints the attributes of the component.
-        """
-        print_class_variables(self, variable_names)
-
-
-class CustomTurbulator(Turbulator):
-    """
-    Represents a custom turbulator in a component for Tritium transport analysis
-    """
-
-    def __init__(
-        self,
-        turbulator_type: str = "Custom",
-        a: float = None,
-        b: float = None,
-        c: float = None,
-    ):
-        """
-        Initializes a new instance of the CustomTurbulator class.
-
-        Args:
-            turbulator_type (str): Type of the turbulator.
-            turbulator_params (dict): Parameters of the turbulator.
-        """
-        super().__init__(turbulator_type)
-        self.a = a
-        self.b = b
-        self.c = c
-
-    def update_attribute(
-        self, attr_name: str = None, new_value: Union[str, dict] = None
-    ):
-        """
-        Updates the value of the specified attribute.
-
-        Args:
-            attr_name (str): The name of the attribute to update.
-            new_value: The new value for the attribute.
-        """
-        set_attribute(self, attr_name, new_value)
-
-    def inspect(self, variable_names=None):
-        """
-        Prints the attributes of the component.
-        """
-        print_class_variables(self, variable_names)
-
-    def k_t_correlation(
-        self, Re: float = None, Sc: float = None, d_hyd: float = None, D: float = None
-    ):
-        """
-        Calculates the mass transport coefficient (k_t) for the fluid with a custom turbulator.
-
-        Args:
-            Re (float): Reynolds number of the fluid.
-            Sc (float): Schmidt number of the fluid.
-
-        Returns:
-            float: The mass transport coefficient.
-        """
-        if Re > 2030:
-            Sh = self.a * Re**self.b * Sc**self.c
-        else:
-            Sh = 3.66
-        k_t = corr.get_k_from_Sh(Sh=Sh, L=d_hyd, D=self.D)
-        return k_t
-
-    def h_t_correlation(
-        self, Re: float = None, Pr: float = None, d_hyd: float = None, k: float = None
-    ):
-        """
-        Calculates the heat transfer coefficient (h_t) for the fluid with a custom turbulator.
-
-        Args:
-            Re (float): Reynolds number of the fluid.
-            Pr (float): Prandtl number of the fluid.
-
-        Returns:
-            float: The heat transfer coefficient.
-        """
-        if Re > 2030:
-            Nu = self.a * Re**self.b * Pr**self.c
-        else:
-            Nu = 3.66
-        h_t = corr.get_h_from_Nu(Nu=Nu, k=k, L=self.pitch)
-        return h_t
-
-
-class Membrane:
-    """
-    Represents a metallic membrane of a component for H transport.
-
-    Attributes:
-        T (float): Temperature of the membrane.
-        D (float): Diffusion coefficient of the membrane.
-        thick (float): Thickness of the membrane.
-        K_S (float): Solubility coefficient of the membrane.
-        k_d (float, optional): Dissociation rate constant of the membrane. Defaults to None.
-        k_r (float, optional): Recombination rate constant of the membrane. Defaults to None.
-        k (float, optional): Thermal conductivity of the membrane. Defaults to None.
-        D_0 (float, optional): Pre-exponential factor of the membrane. Defaults to None.Overwrites D if defined
-        E_d (float, optional): Activation energy of the diffusivity in the membrane in eV. Defaults to None. Overwrites D if defined
-        K_S_0 (float, optional): Pre-exponential factor of the solubility in the membrane. Defaults to None.Overwrites K_S if defined
-        E_S (float, optional): Activation energy of the solubility in the membrane in eV. Defaults to None. Overwrites K_S if defined
-        inv (float, optional): Inventory of the membrane in mol. Defaults to None.
-    """
-
-    def __init__(
-        self,
-        T: float = None,
-        D: float = None,
-        thick: float = None,
-        K_S: float = None,
-        k_d: float = None,
-        k_r: float = None,
-        k: float = None,
-        D_0: float = None,
-        E_d: float = None,
-        K_S_0: float = None,
-        E_S: float = None,
-        inv: float = None,
-    ):
-        """
-        Initializes a new instance of the Membrane class.
-
-        Args:
-            T (float): Temperature of the membrane.
-            D (float): Diffusion coefficient of the membrane.
-            thick (float): Thickness of the membrane.
-            K_S (float): Solubility coefficient of the membrane.
-            k_d (float, optional): Dissociation rate constant of the membrane. Defaults to 1e6.
-            k_r (float, optional): Recombination rate constant of the membrane. Defaults to 1e6.
-        """
-        self.T = T
-        if D_0 is not None and E_d is not None:
-            self.D = D_0 * np.exp(-E_d / (8.617333262145e-5 * self.T))
-        else:
-            self.D = D
-        if K_S_0 is not None and E_S is not None:
-            self.K_S = K_S_0 * np.exp(-E_S / (8.617333262145e-5 * self.T))
-        else:
-            self.K_S = K_S
-        self.thick = thick
-        self.k_d = k_d
-        self.k_r = k_r
-        self.k = k
-        self.D_0 = D_0
-        self.E_d = E_d
-        self.inv = inv
-
-    def update_attribute(
-        self, attr_name: str = None, new_value: Union[float, "SolidMaterial"] = None
-    ):
-        """
-        Updates the value of the specified attribute.
-
-        Args:
-            attr_name (str): The name of the attribute to update.
-            new_value: The new value for the attribute.
-        """
-        set_attribute(self, attr_name, new_value)
-        if self.D_0 is not None and self.E_d is not None:
-            if attr_name == "T" and new_value is not None:
-                self.D = self.D_0 * np.exp(-self.E_d / (8.617333262145e-5 * self.T))
-
-    def inspect(self, variable_names=None):
-        """
-        Prints the attributes of the component.
-        """
-        print_class_variables(self, variable_names)
-
-    def set_properties_from_solid_material(
-        self, solid_material: "SolidMaterial" = None
-    ):
-        """
-        Sets the properties of the membrane from a SolidMaterial object.
-
-        Args:
-            solid_material (SolidMaterial): The SolidMaterial object to set the properties from.
-        """
-        self.T = solid_material.T
-        self.D = solid_material.D
-        self.K_S = solid_material.K_S
-
-
-# class GLC_Gas:
-#     """
-#     GLC_Gas class represents a sweep gas in a GLC (Gas-Liquid Contactor) system.
-
-#     Attributes:
-#         G_gas (float): The flow rate of the gas.
-#         pg_in (float, optional): The Tritium inlet partial pressure of the gas. Default is 0.
-#         p_tot (float, optional): The total pressure of the component. Default is 100000 Pa.
-#         kla (float, optional): The total (kl*Area) mass transfer coefficient. Default is 0.
-#     """
-
-#     def __init__(
-#         self,
-#         G_gas: float = None,
-#         pg_in: float = 0,
-#         p_tot: float = 100000,
-#         kla: float = 0,
-#     ):
-#         """
-#         Initializes a new instance of the GLC_Gas class.
-
-#         Args:
-#             G_gas (float): The flow rate of the gas.
-#             pg_in (float, optional): The Tritium inlet partial pressure of the gas. Default is 0.
-#             p_tot (float, optional): The total pressure of the component. Default is 100000 Pa.
-#             kla (float, optional): The total (kl*Area) mass transfer coefficient. Default is 0.
-#         """
-#         self.G_gas = G_gas
-#         self.pg_in = pg_in
-#         self.p_tot = p_tot
-#         self.kla = kla
-
-#     def update_attribute(self, attr_name: str, new_value: float):
-#         """
-#         Updates the value of the specified attribute.
-
-#         Args:
-#             attr_name (str): The name of the attribute to update.
-#             new_value: The new value for the attribute.
-#         """
-#         set_attribute(self, attr_name, new_value)
-
-#     def inspect(self, variable_names=None):
-#         """
-#         Prints the attributes of the component.
-#         """
-#         print_class_variables(self, variable_names)
-
-
-# class GLC(Component):
-#     """
-#     GLC (Gas-Liquid Contact) class represents a gas-liquid contactor component.
-
-#     Args:
-#         H (float): Height of the GLC.
-#         R (float): Radius of the GLC.
-#         L (float): Characteristic Length of the GLC fluid flow.
-#         c_in (float): Inlet concentration of the GLC.
-#         eff (float, optional): Efficiency of the GLC. Defaults to None.
-#         fluid (Fluid, optional): Fluid object representing the liquid phase. Defaults to None.
-#         membrane (Membrane, optional): Membrane object representing the membrane used in the GLC. Not super important. Defaults to None.
-#         GLC_gas (GLC_Gas, optional): GLC_Gas object representing the gas phase. Defaults to None.
-
-#     Attributes:
-#         H (float): Height of the GLC [m].
-#         R (float): Radius of the GLC [m].
-#         L (float): Length of the GLC [m].
-#         GLC_gas (GLC_Gas): GLC_Gas object representing the gas phase.
-
-#     Methods:
-#         get_kla_Ring(): Calculates the mass transfer coefficient (kla) for a Raschig Ring matrix.
-#     """
-
-#     def __init__(
-#         self,
-#         H: float = None,
-#         R: float = None,
-#         L: float = None,
-#         c_in: float = None,
-#         eff: float = None,
-#         fluid: "Fluid" = None,
-#         membrane: "Membrane" = None,
-#         GLC_gas: "GLC_Gas" = None,
-#     ):
-#         """
-#         Initializes a new instance of the GLC class.
-
-#         Args:
-#             H (float): Height of the GLC.
-#             R (float): Radius of the GLC.
-#             L (float): Characteristic Length of the GLC fluid flow.
-#             c_in (float): Inlet concentration of the GLC.
-#             eff (float, optional): Efficiency of the GLC. Defaults to None.
-#             fluid (Fluid, optional): Fluid object representing the liquid phase. Defaults to None.
-#             membrane (Membrane, optional): Membrane object representing the membrane used in the GLC. Not super important. Defaults to None.
-#             GLC_gas (GLC_Gas, optional): GLC_Gas object representing the gas phase. Defaults to None.
-#         """
-#         super().__init__(c_in, eff, fluid, membrane)
-#         self.H = H
-#         self.R = R
-#         self.L = L
-#         self.GLC_gas = GLC_gas
-
-#     def get_kla_Ring(self):
-#         """
-#         Calculates the mass transfer coefficient (kla) for a Raschig ring matrix.
-
-#         The mass transfer coefficient is calculated based on the Reynolds number (Re) and Schmidt number (Sc) of the fluid,
-#         as well as the diameter (d) of the ring.
-
-#         Returns:
-#             None
-#         """
-#         d = 2e-3  # Ring diameter
-#         Re = corr.Re(rho=self.fluid.rho, u=self.fluid.U0, L=self.L, mu=self.fluid.mu)
-#         Sc = corr.Schmidt(D=self.fluid.D, mu=self.fluid.mu, rho=self.fluid.rho)
-#         self.GLC_gas.kla = extractor.corr_packed(
-#             Re,
-#             Sc,
-#             d,
-#             rho_L=self.fluid.rho,
-#             mu_L=self.fluid.mu,
-#             L=self.L,
-#             D=self.fluid.D,
-#         )
-
-#     def inspect(self, variable_names=None):
-#         """
-#         Prints the attributes of the component.
-#         """
-#         print_class_variables(self, variable_names)
-
-
-class FluidMaterial:
-    """
-    Represents a fluid material with various properties.
-
-    Attributes:
-        T (float): Temperature of the fluid material.
-        D (float): Density of the fluid material.
-        Solubility (float): Solubility of the fluid material.
-        MS (float): Molecular weight of the fluid material.
-        mu (float): Viscosity of the fluid material.
-        rho (float): Density of the fluid material.
-        k (float): Thermal conductivity of the fluid material.
-        cp (float): Specific heat capacity of the fluid material.
-    """
-
-    def __init__(
-        self,
-        T: float = None,
-        D: float = None,
-        Solubility: float = None,
-        MS: bool = None,
-        mu: float = None,
-        rho: float = None,
-        k: float = None,
-        cp: float = None,
-    ):
-        self.T = T
-        self.D = D
-        self.Solubility = Solubility
-        self.MS = MS
-        self.mu = mu
-        self.rho = rho
-        self.k = k
-        self.cp = cp
-
-    def inspect(self, variable_names=None):
-        """
-        Prints the attributes of the component.
-        """
-        print_class_variables(self, variable_names)
-
-    def update_attribute(self, attr_name: str, new_value: float):
-        """
-        Updates the value of the specified attribute.
-
-        Args:
-            attr_name (str): The name of the attribute to update.
-            new_value: The new value for the attribute.
-        """
-        set_attribute(self, attr_name, new_value)
-
-
-class SolidMaterial:
-    """
-    Represents a solid material used in a component.
-
-    Attributes:
-        D (float): The Diffusivity of the solid material.
-        K_S (float): The Sievert constant of the solid material.
-    """
-
-    def __init__(
-        self, T: float = None, D: float = None, K_S: float = None, k: float = None
-    ):
-        self.T = T
-        self.D = D
-        self.K_S = K_S
-        self.k = k
-
-    def inspect(self, variable_names=None):
-        """
-        Prints the attributes of the component.
-        """
-        print_class_variables(self, variable_names)
-
-    def update_attribute(self, attr_name: str, new_value: float):
-        """
-        Updates the value of the specified attribute.
-
-        Args:
-            attr_name (str): The name of the attribute to update.
-            new_value: The new value for the attribute.
-        """
-        set_attribute(self, attr_name, new_value)
-
-
-class BreedingBlanket:
-    """
-    Represents a breeding blanket component in a fuel cycle system.
-
-    Attributes:
-        c_in(float): Inlet concentration of tritium in the breeding blanket component.
-        Q (float): Heat generated by the breeding blanket component.
-        TBR (float): Tritium breeding ratio of the breeding blanket component.
-        T_out (float): Outlet temperature of the breeding blanket component.
-        T_in (float): Inlet temperature of the breeding blanket component.
-        fluid (Fluid): Fluid used in the breeding blanket component.
-    """
-
-    def __init__(
-        self,
-        c_in: float = None,
-        Q: float = None,
-        TBR: float = None,
-        T_out: float = None,
-        T_in: float = None,
-        fluid: Fluid = None,
-        name: str = None,
-    ):
-        self.c_in = c_in
-        self.Q = Q
-        self.TBR = TBR
-        self.T_out = T_out
-        self.T_in = T_in
-        self.fluid = fluid
-        self.name = name
-
-    def plot_component(self):
-        fig, ax2 = plt.subplots(1, 1, figsize=(10, 5))
-        rectangle = plt.Rectangle(
-            (0.2, 0.3), 0.55, 0.4, edgecolor="black", facecolor="green", alpha=0.5
-        )
-        ax2.add_patch(rectangle)
-        # Arrow pointing to the left side of the rectangle
-        ax2.arrow(
-            0.5, 0.7, 0, 0.1, head_width=0.05, head_length=0.1, fc="black", ec="black"
-        )
-        # Arrow pointing out of the right side of the rectangle
-        ax2.arrow(
-            0.5, 0.1, 0.0, 0.1, head_width=0.05, head_length=0.1, fc="black", ec="black"
-        )
-        ax2.set_aspect("equal")
-        ax2.set_xlim(0, 1)
-        ax2.set_ylim(0, 1)
-        if self.name is None:
-            ax2.set_title("Component  ")
-        else:
-            ax2.set_title(self.name)
-
-        # Add text over the arrows
-        ax2.text(
-            0.7,
-            0.8,
-            r"$T_o$=" + str(self.T_out) + " K",
-            color="black",
-            ha="center",
-            va="center",
-        )
-        ax2.text(
-            0.7,
-            0.2,
-            r"$T_i$=" + str(self.T_in) + " K",
-            color="black",
-            ha="center",
-            va="center",
-        )
-        ax2.text(
-            0.3,
-            0.2,
-            f"$c_i$={self.c_in:.4g} $mol/m^3$",
-            color="black",
-            ha="center",
-            va="center",
-        )
-        ax2.text(
-            0.5, 0.6, f"Q={self.Q/1E6:.3g} MW", color="black", ha="center", va="center"
-        )
-        ax2.text(
-            0.5, 0.4, f"TBR={self.TBR:.3g}", color="black", ha="center", va="center"
-        )
-
-        ax2.text(
-            0.3,
-            0.8,
-            rf"$c_o$={self.c_out:.4g}$mol/m^3$",
-            color="black",
-            ha="center",
-            va="center",
-        )
-        ax2.axis("off")
-        # Display the plot
-        fig.tight_layout()
-        return fig
-
-    def inspect(self, variable_names=None):
-        """
-        Prints the attributes of the component.
-        """
-        print_class_variables(self, variable_names)
-
-    def update_attribute(self, attr_name: str, new_value: float):
-        """
-        Updates the value of the specified attribute.
-
-        Args:
-            attr_name (str): The name of the attribute to update.
-            new_value: The new value for the attribute.
-        """
-        set_attribute(self, attr_name, new_value)
-
-    def get_flowrate(self):
-        """
-        Calculates the flow rate of the coolant in the breeding blanket component.
-        """
-        self.m_coolant = self.Q / ((self.T_out - self.T_in) * self.fluid.cp)
-        return
-
-    def connect_to_component(self, component2: Union["Component", "BreedingBlanket"]):
-        component2.update_attribute("c_in", self.c_out)
-
-    def get_cout(self, print_var: bool = False):
-        """
-        Calculates the outlet concentration of tritium in the breeding blanket component.
-
-        Args:
-            print_var (bool): If True, prints the intermediate variables.
-
-        Returns:
-            None
-        """
-        self.get_flowrate()
-        eV_to_J = physical_constants["electron volt-joule relationship"][0]
-        reaction_energy = 17.6e6  # reaction energy in eV 17.6 MeV
-        neutrons = self.Q / (reaction_energy * eV_to_J)
-
-        tritium_gen = self.TBR * neutrons / N_A  ##moles
-        if print_var:
-            print("neu", neutrons)
-            print("Trit", tritium_gen)
-        self.c_out = tritium_gen / (self.m_coolant / self.fluid.rho) + self.c_in
+from ast import Raise
+from re import S
+import numpy as np
+import math
+
+# from example_simulation import TBR
+import tools.molten_salts as MS
+import tools.liquid_metals as LM
+import tools.correlations as corr
+import matplotlib.pyplot as plt
+import tools.extractor as extractor
+from scipy.constants import N_A
+from scipy.constants import physical_constants
+from scipy.optimize import minimize
+from scipy.special import lambertw
+from typing import Union
+import matplotlib.pyplot as plt
+from scipy import integrate
+
+
+def print_class_variables(instance, variable_names=None, tab: int = 0):
+    """
+    Prints specified variables of a class. If a variable is a class itself,
+    calls this function recursively for the internal class. If variable_names is None,
+    prints all variables.
+
+    Args:
+        instance: The class instance.
+        variable_names (list of str, optional): Names of the variables to print. Prints all if None.
+    """
+    built_in_types = [
+        Component,
+        Fluid,
+        Membrane,
+        FluidMaterial,
+        SolidMaterial,
+        BreedingBlanket,
+        Geometry,
+        Turbulator,
+    ]
+    indent = "    " * tab  # Define the indentation as four spaces per tab level
+    for attr_name, attr_value in instance.__dict__.items():
+        if variable_names is None or attr_name.lower() == variable_names.lower():
+            if type(attr_value) in built_in_types:
+                tab += 1
+                print(
+                    f"{indent}{attr_name} is a {type(attr_value)} class, printing its variables:"
+                )
+                print_class_variables(attr_value, variable_names, tab=tab)
+                tab -= 1
+            else:
+                print(f"{indent}{attr_name}: {attr_value}")
+
+
+def set_attribute(instance, attr_name, new_value):
+    """
+    Sets the specified attribute to a new value.
+
+    Args:
+        instance: The class instance.
+        attr_name (str): The name of the attribute to set.
+        new_value: The new value for the attribute.
+    """
+    if hasattr(instance, attr_name):
+        setattr(instance, attr_name, new_value)
+    else:
+        for attr, value in instance.__dict__.items():
+            if isinstance(value, object) and hasattr(value, attr_name):
+                setattr(value, attr_name, new_value)
+                return
+        raise ValueError(
+            f"'{attr_name}' is not an attribute of {instance.__class__.__name__}"
+        )
+
+
+class Geometry:
+    """
+    Represents the geometry of a component.
+
+    Args:
+        L (float): Length of the component.
+        D (float): Diameter of the component.
+        thick (float): Thickness of the component.
+        n_pipes (int, optional): The number of pipes in the component. Defaults to 1.
+
+    """
+
+    def __init__(
+        self,
+        L: float = None,
+        D: float = None,
+        thick: float = None,
+        n_pipes: float = 1,
+        turbulator: Union["Turbulator"] = None,
+    ):
+        self.L = L
+        self.D = D
+        self.thick = thick
+        self.n_pipes = n_pipes
+        self.turbulator = turbulator
+
+    def update_attribute(self, attr_name: str, new_value: float):
+        """
+        Updates the value of the specified attribute.
+
+        Args:
+            attr_name (str): The name of the attribute to update.
+            new_value: The new value for the attribute.
+        """
+        set_attribute(self, attr_name, new_value)
+
+    def inspect(self):
+        """
+        Prints the attributes of the component.
+        """
+        print_class_variables(self)
+
+    def get_fluid_volume(self):
+        """
+        Calculates the volume of the fluid component.
+        """
+
+        return np.pi * (self.D / 2) ** 2 * self.L
+
+    def get_solid_volume(self):
+        """
+        Calculates the volume of the solid component.
+        """
+        return np.pi * ((self.D / 2) ** 2 - (self.D / 2 - self.thick) ** 2) * self.L
+
+    def get_total_volume(self):
+        """
+        Calculates the total volume of the component.
+        """
+        return self.get_fluid_volume() + self.get_solid_volume()
+
+
+class Circuit:
+    """
+    Represent a circuit of components connected in series
+
+    This class represents a circuit consisting of multiple components connected in series. It provides methods to update attributes, add components, calculate circuit efficiency, and plot the circuit.
+
+    Attributes:
+        components (list): A list of components in the circuit.
+        closed (bool): A boolean indicating whether the circuit is a closed loop or not.
+
+    Methods:
+        update_attribute(attr_name, new_value):
+            Updates the value of the specified attribute.
+
+        add_component(component):
+            Adds a component to the circuit.
+
+        get_eff_circuit():
+            Calculates the efficiency of the circuit.
+
+        get_gains_and_losses():
+            Calculates the gains and losses of the circuit.
+
+        plot_circuit():
+            Plots the circuit using matplotlib.
+
+    Example usage:
+        circuit = Circuit()
+        circuit.add_component(component1)
+        circuit.add_component(component2)
+        circuit.get_eff_circuit()
+        circuit.plot_circuit()
+    """
+
+    def __init__(
+        self,
+        components: list = None,
+        closed: bool = False,
+    ):
+        vec_components = []
+        if components is not None:
+            for element in components:
+                if isinstance(element, Union[Component, BreedingBlanket]):
+                    vec_components.append(element)
+                elif isinstance(element, Circuit):
+                    for comp in element.components:
+                        vec_components.append(comp)
+                else:
+                    raise ValueError("Invalid component type")
+        self.components = vec_components
+        self.closed = closed
+
+    def update_attribute(self, attr_name: str, new_value: Union[float, bool]):
+        """
+        Updates the value of the specified attribute.
+
+        Args:
+            attr_name (str): The name of the attribute to update.
+            new_value: The new value for the attribute.
+        """
+        set_attribute(self, attr_name, new_value)
+
+    def add_component(
+        self, component: Union["Component", "BreedingBlanket", "Circuit"]
+    ):
+        """
+        Adds a component to the circuit.
+
+        Args:
+            component (Component): The component to add.
+        """
+        if isinstance(component, Circuit):
+            for comp in component.components:
+                self.components.append(comp)
+        else:
+            self.components.append(component)
+
+    def get_eff_circuit(self):
+        """
+        Calculates the efficiency of the circuit based on the components present.
+
+        Returns:
+            circtuit.eff (float): The efficiency of the circuit.
+
+        Raises:
+            None
+
+        Example Usage:
+            circuit.get_eff_circuit()
+
+        """
+        ind = None
+        for i, component in enumerate(self.components):
+            if isinstance(component, BreedingBlanket):
+                ind = i
+                break  # Assuming there's only one BreedingBlanket
+
+        if ind is not None:
+            # Move the element at index `ind` to the first position
+            self.components = (
+                [self.components[ind]]
+                + self.components[:ind]
+                + self.components[ind + 1 :]
+            )
+
+        for i, component in enumerate(self.components):
+            if isinstance(component, Component):
+                component.use_analytical_efficiency(p_out=component.p_out)
+                component.outlet_c_comp()
+            if i != len(self.components) - 1:
+                component.connect_to_component(self.components[i + 1])
+        eff_circuit = (
+            self.components[1].c_in - self.components[-1].c_out
+        ) / self.components[1].c_in
+        self.eff = eff_circuit
+
+    def get_gains_and_losses(self):
+        """
+        Calculates the gains and losses of the components in the circuit.
+
+        Returns:
+            circuit.extraction_perc (float): The extraction percentage of the circuit.
+            circuit.loss_perc (float): The loss percentage of the circuit.
+
+        """
+
+        gains = 0
+        losses = 0
+        flag_bb = 0
+        for i, component in enumerate(self.components):
+            diff = component.c_in - component.c_out
+            if isinstance(component, Component):
+                if component.loss == False:
+                    gains += diff
+                else:
+                    losses += diff
+        for i, component in enumerate(self.components):
+
+            if isinstance(component, BreedingBlanket):
+                ind = i
+                if flag_bb != 0:
+                    print("There are more BB!")
+                flag_bb = 1
+        if ind != 0 and ind != len(self.components):
+            eff_circuit = (
+                self.components[ind + 1].c_in - self.components[ind - 1].c_out
+            ) / self.components[ind + 1].c_in
+            self.extraction_perc = gains / self.components[ind + 1].c_in / eff_circuit
+            self.loss_perc = losses / self.components[ind + 1].c_in / eff_circuit
+        elif ind == 0:
+            eff_circuit = (
+                self.components[ind + 1].c_in - self.components[-1].c_out
+            ) / self.components[ind + 1].c_in
+            self.extraction_perc = gains / self.components[ind + 1].c_in / eff_circuit
+            self.loss_perc = losses / self.components[ind + 1].c_in / eff_circuit
+        elif ind == len(self.components):
+            eff_circuit = (
+                self.components[0].c_in - self.components[ind - 1].c_out
+            ) / self.components[0].c_in
+            self.extraction_perc = gains / self.components[0].c_in / eff_circuit
+            self.loss_perc = losses / self.components[0].c_in / eff_circuit
+        self.eff = eff_circuit
+
+    def plot_circuit(self):
+        """
+        Plot the circuit diagram for the components in the circuit.
+
+        This function uses matplotlib to create a circuit diagram for the components in the circuit.
+        Each component is represented by a rectangle with arrows indicating the flow direction.
+        The color of the rectangle represents the position of the component in the circuit.
+
+        Returns:
+            None
+        """
+        from matplotlib.colors import LinearSegmentedColormap
+
+        # Define the red-to-blue colormap
+        red_to_blue = LinearSegmentedColormap.from_list("RedToBlue", ["red", "blue"])
+        num_components = len(self.components)
+        if num_components < 10:
+            num_rows = 1
+            num_columns = num_components
+        else:
+            num_rows = (num_components // 10) + (1 if num_components % 10 != 0 else 0)
+            num_columns = 10
+
+        fig, axs = plt.subplots(
+            num_rows + 1, num_columns, figsize=(5 * num_columns, 4 * num_rows)
+        )
+        fig.subplots_adjust(hspace=0)
+        # for component in self.components:
+        #     component.plot_component()
+        for i, component in enumerate(self.components):
+            color = red_to_blue(i / num_components)
+            if isinstance(component, Component):
+                rectangle = plt.Rectangle(
+                    (0.2, 0.3), 0.55, 0.4, edgecolor="black", facecolor=color, alpha=0.5
+                )
+                axs[i // num_columns, i % num_columns].add_patch(rectangle)
+                # Arrow pointing to the left side of the rectangle
+                axs[i // num_columns, i % num_columns].arrow(
+                    0.0,
+                    0.5,
+                    0.1,
+                    0,
+                    head_width=0.05,
+                    head_length=0.1,
+                    fc="black",
+                    ec="black",
+                )
+                # Arrow pointing out of the right side of the rectangle
+                axs[i // num_columns, i % num_columns].arrow(
+                    0.8,
+                    0.5,
+                    0.1,
+                    0,
+                    head_width=0.05,
+                    head_length=0.1,
+                    fc="black",
+                    ec="black",
+                )
+                axs[i // num_columns, i % num_columns].set_aspect("equal")
+                axs[i // num_columns, i % num_columns].set_xlim(0, 1)
+                axs[i // num_columns, i % num_columns].set_ylim(0, 1)
+                axs[i // num_columns, i % num_columns].text(
+                    0.15,
+                    0.3,
+                    f"L={component.geometry.L:.3g} m",
+                    color="black",
+                    ha="center",
+                    va="center",
+                )
+                axs[i // num_columns, i % num_columns].text(
+                    0.15,
+                    0.4,
+                    f"T={component.fluid.T:.6g}K",
+                    color="black",
+                    ha="center",
+                    va="center",
+                )
+                axs[i // num_columns, i % num_columns].text(
+                    0.15,
+                    0.6,
+                    f"$c_{{in}}={component.c_in:.4g}  mol/m^3$",
+                    color="black",
+                    ha="center",
+                    va="center",
+                )
+                axs[i // num_columns, i % num_columns].text(
+                    0.5,
+                    0.7,
+                    f"velocity={component.fluid.U0:.2g} m/s",
+                    color="black",
+                    ha="center",
+                    va="center",
+                )
+                axs[i // num_columns, i % num_columns].text(
+                    0.5,
+                    0.4,
+                    f"eff={component.eff*100:.2g}%",
+                    color="black",
+                    ha="center",
+                    va="center",
+                )
+
+                axs[i // num_columns, i % num_columns].text(
+                    0.9,
+                    0.3,
+                    rf"$c_{{out}}={component.c_out:.4g} mol/m^3$",
+                    color="black",
+                    ha="center",
+                    va="center",
+                )
+            elif isinstance(component, BreedingBlanket):
+
+                rectangle = plt.Rectangle(
+                    (0.2, 0.3),
+                    0.55,
+                    0.4,
+                    edgecolor="black",
+                    facecolor="green",
+                    alpha=0.5,
+                )
+                axs[i // num_columns, i % num_columns].add_patch(rectangle)
+                # Arrow pointing to the left side of the rectangle
+                axs[i // num_columns, i % num_columns].arrow(
+                    0.5,
+                    0.7,
+                    0,
+                    0.1,
+                    head_width=0.05,
+                    head_length=0.1,
+                    fc="black",
+                    ec="black",
+                )
+                # Arrow pointing out of the right side of the rectangle
+                axs[i // num_columns, i % num_columns].arrow(
+                    0.5,
+                    0.1,
+                    0.0,
+                    0.1,
+                    head_width=0.05,
+                    head_length=0.1,
+                    fc="black",
+                    ec="black",
+                )
+                axs[i // num_columns, i % num_columns].set_aspect("equal")
+                axs[i // num_columns, i % num_columns].set_xlim(0, 1)
+                axs[i // num_columns, i % num_columns].set_ylim(0, 1)
+                if component.name is None:
+                    axs[i // num_columns, i % num_columns].set_title("Component ")
+                else:
+                    axs[i // num_columns, i % num_columns].set_title(component.name)
+                axs[i // num_columns, i % num_columns].text(
+                    0.7,
+                    0.8,
+                    r"$T_o$=" + str(component.T_out) + " K",
+                    color="black",
+                    ha="center",
+                    va="center",
+                )
+                axs[i // num_columns, i % num_columns].text(
+                    0.7,
+                    0.2,
+                    r"$T_i$=" + str(component.T_in) + " K",
+                    color="black",
+                    ha="center",
+                    va="center",
+                )
+                axs[i // num_columns, i % num_columns].text(
+                    0.3,
+                    0.2,
+                    f"$c_i$={component.c_in:.4g} $mol/m^3$",
+                    color="black",
+                    ha="center",
+                    va="center",
+                )
+                axs[i // num_columns, i % num_columns].text(
+                    0.5,
+                    0.6,
+                    f"Q={component.Q/1E6:.3g} MW",
+                    color="black",
+                    ha="center",
+                    va="center",
+                )
+                axs[i // num_columns, i % num_columns].text(
+                    0.5,
+                    0.4,
+                    f"TBR={component.TBR:.3g}",
+                    color="black",
+                    ha="center",
+                    va="center",
+                )
+                axs[i // num_columns, i % num_columns].text(
+                    0.3,
+                    0.8,
+                    rf"$c_o$={component.c_out:.4g}$mol/m^3$",
+                    color="black",
+                    ha="center",
+                    va="center",
+                )
+                axs[i // num_columns, i % num_columns].axis("off")
+                # Display the plot
+                fig.tight_layout()
+            else:
+                raise ValueError("Component not recognized")
+        for row in axs:
+            for ax in row:
+                ax.axis("off")
+                ax.set_ylim(0.2, 0.8)
+        return fig
+
+    def get_inventory(self):
+        """
+        Calculates the inventory (in mol) of the circuit based on the components present.
+
+        Returns:
+            circuit.inv (float): The inventory of the circuit.
+
+        Raises:
+            None
+
+        Example Usage:
+            circuit.get_circuit_inventory()
+
+        """
+        inventory = 0
+        for component in self.components:
+            if isinstance(component, Component):
+                component.get_inventory()
+                inventory += component.inv
+        self.inv = inventory
+
+    def solve_circuit(self, tol=1e-6):
+        """
+        Solve the circuit by calculating the concentration of the components at the outlet.
+        If the circuit is a closed loop, the concentration of the first component is set to the concentration of the last component until the stationary regime is reached.
+
+        """
+        err = 1
+        flag = 0
+        flag_bb = 0
+        for i, component in enumerate(self.components):
+
+            if isinstance(component, BreedingBlanket):
+                ind = i
+                if flag_bb != 0:
+                    print("There are more BB!")
+                flag_bb = 1
+        while flag == 0:
+            for i, component in enumerate(self.components):
+
+                if isinstance(component, Component):
+                    component.use_analytical_efficiency(p_out=component.p_out)
+                    component.outlet_c_comp()
+                    if i != len(self.components) - 1:
+                        component.connect_to_component(self.components[i + 1])
+                if isinstance(component, BreedingBlanket):
+                    component.get_cout()
+                    if i != len(self.components) - 1:
+                        component.connect_to_component(self.components[i + 1])
+            if self.closed == True:
+                err = (
+                    abs(self.components[0].c_in - self.components[-1].c_out)
+                    / self.components[0].c_in
+                )
+                if err < tol:
+                    flag = 1
+            else:
+                flag = 1
+            self.components[-1].connect_to_component(self.components[0])
+
+    def inspect_circuit(self, name=None):
+        """
+        Inspects the circuit components.
+
+        Parameters:
+            name (str, optional): The name of the component to inspect. If not provided, all components will be inspected.
+
+        Returns:
+            None
+
+        """
+        if name is None:
+            for component in self.components:
+                component.inspect()
+        else:
+            for component in self.components:
+                if component.name == name:
+                    component.inspect()
+
+
+class Component:
+    """
+    Represents a component in a plant to make a high level T transport analysis.
+
+    Args:
+        Geometry (Geometry): The geometry of the component.
+        c_in (float): The concentration of the component at the inlet.
+        fluid (Fluid): The fluid associated with the component. Defaults to None.
+        membrane (Membrane): The membrane associated with the component. Defaults to None.
+    """
+
+    def __init__(
+        self,
+        geometry: "Geometry" = None,
+        c_in: float = None,
+        eff: float = None,
+        fluid: "Fluid" = None,
+        membrane: "Membrane" = None,
+        name: str = None,
+        p_out: float = 1E-15,
+        loss: bool = False,
+        inv: float = None,
+    ):
+        """
+        Initializes a new instance of the Component class.
+
+        Args:
+            c_in (float): The concentration of the component at the inlet.
+            eff (float, optional): The efficiency of the component. Defaults to None.
+            L (float, optional): The length of the component. Defaults to None.
+            fluid (Fluid, optional): The fluid associated with the component. Defaults to None.
+            membrane (Membrane, optional): The membrane associated with the component. Defaults to None.
+            name (str, optional): The name of the component. Defaults to None.
+            inv (float, optional): The inverse of the efficiency of the component. Defaults to None.
+        """
+        self.c_in = c_in
+        self.geometry = geometry
+        self.eff = eff
+        self.n_pipes = self.geometry.n_pipes,
+        self.fluid = fluid
+        self.membrane = membrane
+        self.name = name
+        self.loss = loss
+        self.inv = inv
+        self.p_out=p_out
+        # if (
+        #     isinstance(self.fluid, Fluid)
+        #     and isinstance(self.membrane, Membrane)
+        #     and isinstance(self.geometry, Geometry)
+        # ):
+        #     if self.membrane.thick != self.geometry.thick:
+        #         print("overwriting Membrane thickness with Geometry thickness")
+        #     if self.fluid.d_Hyd != self.geometry.D:
+        #         print("overwriting Fluid Hydraulic diameter with Geometry Diameter")
+        # self.membrane.thick = self.geometry.thick
+        # self.fluid.d_Hyd = self.geometry.D
+
+    def update_attribute(
+        self,
+        attr_name: str = None,
+        new_value: Union[float, "Fluid", "Membrane", "Geometry"] = None,
+    ):
+        """
+        Updates the value of the specified attribute.
+
+        Args:
+            attr_name (str): The name of the attribute to update.
+            new_value: The new value for the attribute.
+        """
+        set_attribute(self, attr_name, new_value)
+
+    def inspect(self, variable_names=None):
+        """
+        Prints the attributes of the component.
+        """
+        print_class_variables(self, variable_names)
+
+    def connect_to_component(
+        self, component2: Union["Component", "BreedingBlanket"] = None
+    ):
+        """sets the inlet conc of the object component equal to the outlet of self"""
+        component2.update_attribute("c_in", self.c_out)
+
+    def plot_component(self):
+        r_tot = (self.geometry.D) / 2 + self.geometry.thick
+        # Create a figure with two subplots
+        fig, (ax1, ax2) = plt.subplots(1, 2, figsize=(10, 5))
+
+        # First subplot: two overlapping circles
+        circle1 = plt.Circle((0, 0), r_tot, color="#C0C0C0", label="Membrane")
+        circle2 = plt.Circle(
+            (0, 0), self.geometry.D / 2, color="#87CEEB", label="Fluid"
+        )
+        ax1.add_artist(circle1)
+        ax1.add_artist(circle2)
+        ax1.set_aspect("equal")
+        ax1.set_xlim(-r_tot * 1.1, r_tot * 1.1)
+        ax1.set_ylim(-r_tot * 1.1, r_tot * 1.1)
+        if self.name is None:
+            ax1.set_title("Component cross section")
+        else:
+            ax1.set_title(self.name + " cross section")
+
+        # Add text over the circles
+        ax1.text(
+            0,
+            0,
+            r"R=" + str(self.geometry.D / 2),
+            color="black",
+            ha="center",
+            va="center",
+        )
+        ax1.text(
+            0,
+            self.geometry.D / 2,
+            r"t=" + str(self.geometry.thick),
+            color="black",
+            ha="center",
+            va="center",
+            alpha=0.7,
+        )
+        if self.geometry.n_pipes is not None:
+            ax1.text(
+                0,
+                -self.geometry.D / 4,
+                r"" + str(self.geometry.n_pipes) + " pipes",
+                color="black",
+                ha="center",
+                va="center",
+                alpha=0.7,
+            )
+
+        # Add legend for the circles
+        ax1.legend(loc="upper right")
+        ax1.axis("off")
+        # Second subplot: rectangle and two arrows
+        rectangle = plt.Rectangle(
+            (0.2, 0.3), 0.55, 0.4, edgecolor="black", facecolor="blue", alpha=0.5
+        )
+        ax2.add_patch(rectangle)
+        # Arrow pointing to the left side of the rectangle
+        ax2.arrow(
+            0.0, 0.5, 0.1, 0, head_width=0.05, head_length=0.1, fc="black", ec="black"
+        )
+        # Arrow pointing out of the right side of the rectangle
+        ax2.arrow(
+            0.8, 0.5, 0.1, 0, head_width=0.05, head_length=0.1, fc="black", ec="black"
+        )
+        ax2.set_aspect("equal")
+        ax2.set_xlim(0, 1)
+        ax2.set_ylim(0, 1)
+        if self.name is None:
+            ax2.set_title("Component Lateral view")
+        else:
+            ax2.set_title(self.name + " Lateral view")
+
+        # Add text over the arrows
+        ax2.text(
+            0.15,
+            0.3,
+            r"L=" + str(self.geometry.L) + "m",
+            color="black",
+            ha="center",
+            va="center",
+        )
+        ax2.text(
+            0.15,
+            0.4,
+            r"T=" + str(self.fluid.T) + "K",
+            color="black",
+            ha="center",
+            va="center",
+        )
+        ax2.text(
+            0.15,
+            0.6,
+            f"c={self.c_in:.4g} $mol/m^3$",
+            color="black",
+            ha="center",
+            va="center",
+        )
+        ax2.text(
+            0.5,
+            0.6,
+            f"velocity={self.fluid.U0:.2g} m/s",
+            color="black",
+            ha="center",
+            va="center",
+        )
+        ax2.text(
+            0.5,
+            0.4,
+            f"eff={self.eff*100:.2g}%",
+            color="black",
+            ha="center",
+            va="center",
+        )
+
+        ax2.text(
+            0.9,
+            0.3,
+            rf"c={self.c_out:.4g}$mol/m^3$",
+            color="black",
+            ha="center",
+            va="center",
+        )
+        ax2.axis("off")
+        # Display the plot
+        fig.tight_layout()
+        return fig
+
+    def outlet_c_comp(self) -> float:
+        """
+        Calculates the concentration of the component at the outlet.
+
+        Returns:
+            float: The concentration of the component at the outlet.
+        """
+        self.c_out = self.c_in * (1 - self.eff)
+
+    def split_HX(
+        self,
+        N: int = 25,
+        T_in_hot: int = None,
+        T_out_hot: int = None,
+        T_in_cold: int = None,
+        T_out_cold: int = None,
+        R_sec: int = None,
+        Q: int = None,
+        plotvar: bool = False,
+    ) -> "Circuit":
+        """
+        Splits the component into N components to better discretize Temperature effects
+        """
+        import copy
+
+        deltaTML = corr.get_deltaTML(T_in_hot, T_out_hot, T_in_cold, T_out_cold)
+        self.get_global_HX_coeff(R_sec)
+        L_tot = corr.get_length_HX(
+            deltaTML=deltaTML, d_hyd=self.geometry.D, U=self.U, Q=Q
+        )
+        ratio_ps = (T_in_hot - T_out_hot) / (
+            T_out_cold - T_in_cold
+        )  # gets the ratio between flowrate and heat capacity of primary and secondary fluid
+        components_list = []
+
+        # Use a for loop to append N instances of Component to the list
+        for i in range(N - 1):
+
+            components_list.append(
+                Component(
+                    name=f"HX_{i+1}",
+                    geometry=copy.deepcopy(self.geometry),
+                    c_in=copy.deepcopy(self.c_in),
+                    fluid=copy.deepcopy(self.fluid),
+                    membrane=copy.deepcopy(self.membrane),
+                    loss=copy.deepcopy(self.loss),
+                )
+            )
+        T_vec_p = np.linspace(T_in_hot, T_out_hot, N)
+        L_vec = []
+        T_vec_s = []
+        T_vec_membrane = []
+        T_vec_s.append(T_out_cold)
+        for i, component in enumerate(components_list):
+            deltaTML = corr.get_deltaTML(
+                T_in_hot=T_vec_p[i],
+                T_out_hot=T_vec_p[i + 1],
+                T_in_cold=T_vec_s[i] + (T_vec_p[i + 1] - T_vec_p[i]) / ratio_ps,
+                T_out_cold=T_vec_s[i],
+            )
+
+            component.get_global_HX_coeff(R_sec)
+            L_vec.append(
+                corr.get_length_HX(
+                    deltaTML=deltaTML,
+                    d_hyd=self.geometry.D,
+                    U=component.U,
+                    Q=Q / (N - 1),
+                )
+            )
+            next_T_s = T_vec_s[i] + (T_vec_p[i + 1] - T_vec_p[i]) / ratio_ps
+            T_vec_s.append(next_T_s)
+
+        for i, component in enumerate(components_list):
+
+            component.geometry.L = L_vec[i]
+            component.fluid.T = (T_vec_p[i] + T_vec_p[i + 1]) / 2
+            average_T_s = (T_vec_s[i] + T_vec_s[i + 1]) / 2
+            R_prim = 1 / self.fluid.h_coeff
+            R_cond = np.log(
+                (self.fluid.d_Hyd + self.membrane.thick) / self.fluid.d_Hyd
+            ) / (2 * np.pi * self.membrane.k)
+            R_tot = 1 / component.U
+            T_membrane = (T_vec_p[i] + T_vec_p[i + 1]) / 2 + (
+                average_T_s - ((T_vec_p[i] + T_vec_p[i + 1]) / 2)
+            ) * (R_prim + R_cond / 2) / R_tot
+            component.membrane.update_attribute("T", T_membrane)
+            T_vec_membrane.append(component.membrane.T)
+        circuit = Circuit(components=components_list)
+
+        if plotvar == True:
+            plt.plot(T_vec_p)
+            plt.plot(T_vec_s)
+            x_values = np.arange(len(T_vec_membrane)) + 0.5
+            plt.plot(x_values, T_vec_membrane)
+            plt.legend(["Primary fluid", "Secondary fluid", "Membrane"])
+            plt.show()
+
+        return circuit
+
+    def converge_split_HX(
+        self,
+        tol: float = 1e-3,
+        T_in_hot: float = None,
+        T_out_hot: float = None,
+        T_in_cold: float = None,
+        T_out_cold: float = None,
+        R_sec: float = None,
+        Q: float = None,
+        plotvar: bool = False,
+    ) -> "Circuit":
+        """
+        Splits the component into N components to better discretize Temperature effects
+        Tries to find the optimal number of components to split the component into
+
+        """
+        import copy
+
+        eff_v = []
+        for N in range(10, 101, 10):
+            circuit = self.split_HX(
+                N=N,
+                T_in_hot=T_in_hot,
+                T_out_hot=T_out_hot,
+                T_in_cold=T_in_cold,
+                T_out_cold=T_out_cold,
+                R_sec=R_sec,
+                Q=Q,
+                plotvar=False,
+            )
+
+            circuit.get_eff_circuit()
+            eff_v.append(circuit.eff)
+        x_values = range(10, 101, 10)
+        if plotvar == True:
+            fig, axs = plt.subplots(1, 2, figsize=(10, 5))
+
+            # First subplot
+            axs[0].plot(x_values, eff_v)
+            axs[0].set_xlabel("Number of components")
+            axs[0].set_ylabel("Efficiency")
+
+            # Second subplot
+            axs[1].semilogy(x_values, abs(eff_v - eff_v[-1]) / eff_v[-1] * 100)
+            axs[1].set_xlabel("Number of components")
+            axs[1].set_ylabel(
+                f"Relative error in efficiency (%) with respect to {100} components"
+            )
+
+            plt.tight_layout()
+            plt.show()
+
+    def T_leak(self) -> float:
+        """
+        Calculates the leakage of the component.
+
+        Returns:
+            float: The leakage of the component.
+        """
+        leak = self.c_in * self.eff * self.get_pipe_flowrate()
+
+        return leak
+
+    def get_regime(self, print_var: bool = False):
+        """
+        Gets the regime of the component.
+
+        Returns:
+            str: The regime of the component.
+        """
+        if self.fluid is not None:
+            if self.fluid.k_t is None:
+                self.fluid.get_kt(turbulator=self.geometry.turbulator)
+            if self.fluid.MS == True:
+                if self.membrane is not None:
+
+                    result = MS.get_regime(
+                        k_d=self.membrane.k_d,
+                        D=self.membrane.D,
+                        thick=self.membrane.thick,
+                        K_S=self.membrane.K_S,
+                        c0=self.c_in,
+                        k_t=self.fluid.k_t,
+                        k_H=self.fluid.Solubility,
+                        print_var=print_var,
+                    )
+                    return result
+                else:
+                    return "No membrane selected"
+            else:
+                if self.membrane is not None:
+                    result = LM.get_regime(
+                        D=self.membrane.D,
+                        k_t=self.fluid.k_t,
+                        K_S_S=self.membrane.K_S,
+                        K_S_L=self.fluid.Solubility,
+                        k_r=self.membrane.k_r,
+                        thick=self.membrane.thick,
+                        c0=self.c_in,
+                        print_var=print_var,
+                    )
+                    return result
+                else:
+                    return "No membrane selected"
+        else:
+            return "No fluid selected"
+
+    def get_pipe_flowrate(self):
+        """
+        Calculates the volumetric flow rate of the component [m^3/s].
+
+        Returns:
+            float: The flow rate of the component.
+        """
+        self.pipe_flowrate = self.fluid.U0 * np.pi * self.fluid.d_Hyd**2 / 4
+        return self.pipe_flowrate
+
+    def get_total_flowrate(self):
+        """
+        Calculates the total flow rate of the component.
+        """
+        self.get_pipe_flowrate()
+        self.flowrate = self.pipe_flowrate * self.geometry.n_pipes
+        return self.flowrate * self.geometry.n_pipes
+
+    def define_component_volumes(self):
+        """
+        Calculates the volumes of the component.
+        """
+        self.fluid.V = self.geometry.get_fluid_volume()
+        self.membrane.V = self.geometry.get_solid_volume()
+        self.V = self.fluid.V + self.membrane.V
+
+    def get_adimensionals(self):
+        """
+        Calculates the adimensional parameters H and W.
+
+        Updates the H and W attributes of the Component object.
+        """
+        if self.fluid.k_t is None:
+            self.fluid.get_kt(turbulator=self.geometry.turbulator)
+        if self.fluid is not None:
+            if self.fluid.MS:
+                self.H = MS.H(
+                    k_t=self.fluid.k_t, k_H=self.fluid.Solubility, k_d=self.membrane.k_d
+                )
+                self.W = MS.W(
+                    k_d=self.membrane.k_d,
+                    D=self.membrane.D,
+                    thick=self.membrane.thick,
+                    K_S=self.membrane.K_S,
+                    c0=self.c_in,
+                    k_H=self.fluid.Solubility,
+                )
+            else:
+                self.H = LM.W(
+                    k_r=self.membrane.k_r,
+                    D=self.membrane.D,
+                    thick=self.membrane.thick,
+                    K_S=self.membrane.K_S,
+                    c0=self.c_in,
+                    K_S_L=self.fluid.Solubility,
+                ) * LM.partition_param(
+                    D=self.membrane.D,
+                    k_t=self.fluid.k_t,
+                    K_S_S=self.membrane.K_S,
+                    K_S_L=self.fluid.Solubility,
+                    t=self.membrane.thick,
+                )
+                self.W = LM.W(
+                    k_r=self.membrane.k_r,
+                    D=self.membrane.D,
+                    thick=self.membrane.thick,
+                    K_S=self.membrane.K_S,
+                    c0=self.c_in,
+                    K_S_L=self.fluid.Solubility,
+                )
+
+    def use_analytical_efficiency(self,p_out=1E-15):
+        """Evaluates the analytical efficiency and substitutes it in the efficiency attribute of the component.
+
+        Args:
+            L (float): the length of the pipe component
+        Returns:
+            None
+        """
+        self.analytical_efficiency(p_out=p_out)
+        self.eff = self.eff_an
+
+    def get_efficiency(self, plotvar: bool = False, c_guess: float = None,p_out=1E-15):
+        """
+        Calculates the efficiency of the component.
+        """
+
+        if self.c_in == 0:
+            self.c_out = 0
+            self.eff = 0
+            return
+
+        L_vec = np.linspace(0, self.geometry.L, 100)
+        dl = L_vec[1] - L_vec[0]
+
+        c_vec = np.ndarray(len(L_vec))
+        for i in range(len(L_vec)):
+            if self.fluid.MS:
+                f_H2 = 0.5
+            else:
+                f_H2 = 1
+            if i == 0:
+
+                c_vec[i] = float(self.c_in)
+
+                if isinstance(c_guess, float):
+                    c_guess = self.get_flux(c_vec[i], c_guess=c_guess,p_out=p_out)
+                else:
+                    c_guess = self.get_flux(c_vec[i], c_guess=float(self.c_in),p_out=p_out)
+            else:
+                c_vec[i] = c_vec[
+                    i - 1
+                ] + f_H2 * self.J_perm * self.fluid.d_Hyd * np.pi * dl**2 / self.fluid.U0 / (
+                    np.pi * self.fluid.d_Hyd**2 / 4 * dl
+                )
+                if isinstance(c_guess, float):
+                    c_guess = self.get_flux(c_vec[i], c_guess=c_guess,p_out=p_out)
+                else:
+                    c_guess = self.get_flux(c_vec[i], c_guess=float(self.c_in),p_out=p_out)
+        if plotvar:
+            plt.plot(L_vec, c_vec)
+        self.eff = (self.c_in - c_vec[-1]) / self.c_in
+
+    def analytical_efficiency(self,p_out=1E-15):
+        """
+        Calculate the analytical efficiency of a component.
+
+        Parameters:
+        - p_out: Pressure of H isotope at the outlet of the component. Defaults to 1E-15.
+
+        Returns:
+        - eff_an: Analytical efficiency of the component (from Humrickhouse papers)
+
+        This function calculates the analytical efficiency of a component based on the given length (L) of the component.
+        It uses various properties of the component, such as membrane properties, fluid properties, and adimensionals.
+
+
+
+        If the fluid is a molten salt (MS=True), the analytical efficiency is calculated using the following formula:
+        eff_an = 1 - epsilon * (lambertw(z=np.exp(beta - tau - 1), tol=1e-10) ** 2 + 2 * lambertw(z=np.exp(beta - tau - 1), tol=1e-10)).
+
+        If the fluid is a liquid metal (MS= False), the analytical efficiency is calculated using the following formula:
+        eff_an = 1 - np.exp(-tau * zeta / (1 + zeta))* (1-p_in/p_out)^0.5.
+
+        The output of the function is the analytical efficiency of the component as Component.eff_an.
+        """
+        if self.fluid.k_t is None:
+            self.fluid.get_kt(turbulator=self.geometry.turbulator)
+        self.tau = (
+            4 * self.fluid.k_t * self.geometry.L / (self.fluid.U0 * self.fluid.d_Hyd)
+        )
+        if self.fluid.MS:
+            alpha=1/( self.fluid.Solubility)* (
+                    0.5
+                    * self.membrane.K_S
+                    * self.membrane.D
+                    / (
+                        self.fluid.k_t
+                        * self.fluid.d_Hyd
+                        * np.log(
+                            (self.fluid.d_Hyd + 2 * self.membrane.thick)
+                            / self.fluid.d_Hyd
+                        )
+                    )
+                )** 2
+            self.epsilon = (
+                alpha
+                / self.c_in
+                
+            )
+
+            if self.epsilon > 1e5:
+                p_in=self.c_in/self.fluid.Solubility
+                corr_p=1-(p_out/p_in)
+                self.eff_an = (1 - np.exp(-self.tau))*corr_p
+            elif self.epsilon ** 0.5 < 1e-2 and self.tau < 1 / self.epsilon ** 0.5:
+                p_in=self.c_in/self.fluid.Solubility
+                corr_p=1-(p_out/p_in)**0.5
+                self.eff_an = (1 - (1 - self.tau * self.epsilon ** 0.5) ** 2)*corr_p
+            else:
+                # n1=1
+                # n2=2
+                # e=n1*(alpha*p_out*self.fluid.Solubility)**0.5
+                # f=e/alpha
+                # # P_out_term=0
+                # # P_out_term2=0
+                # delta=(1/self.epsilon+1+n2*f)**0.5
+                # beta = delta + (1+f)*np.log(+delta-1-f)
+                # max_exp = np.log(np.finfo(np.float64).max)
+                # beta_tau = beta - self.tau*(1) - 1
+                # if beta_tau > max_exp or p_out>1E-5:
+                #     print(
+                #         "Warning: Overflow encountered in exp, input too large.Iterative solver triggered"
+                #     )
+                #     # we can use the approximation w=beta_tau-np.log(beta_tau)for the lambert W function but it leads to error up to 40 % in very niche scenarios.
+
+                #     def eq(var):
+                #         cl = var
+                #         alpha = self.epsilon * self.c_in
+                #         left = (cl / alpha + 1+n2*f) ** 0.5 +(1+f)* np.log(-f+((cl/alpha + 1+n2*f) ** 0.5-1)
+                #         )
+                A=2
+                n1=1
+                n2=2
+                n3=1
+                n4=1
+                n5=1
+                e=n1*(alpha*p_out*self.fluid.Solubility)**0.5
+                f=e/alpha
+                # P_out_term=0
+                # P_out_term2=0
+                delta=(1/self.epsilon+1+n2*f)**0.5
+                beta = delta + (1+n4*f)*np.log(+n5*delta-1-n3*f)
+                max_exp = np.log(np.finfo(np.float64).max)
+                beta_tau = beta - self.tau- 1
+                if beta_tau > max_exp or p_out>1E-5:
+                    print(
+                        "Warning: Overflow encountered in exp, input too large.Iterative solver triggered"
+                    )
+                    # we can use the approximation w=beta_tau-np.log(beta_tau)for the lambert W function but it leads to error up to 40 % in very niche scenarios.
+
+                    def eq(var):
+                        cl = var
+                        alpha = self.epsilon * self.c_in
+                        
+                        left = (cl / alpha + 1+n2*f) ** 0.5 +(1+n4*f)* np.log(-n3*f+(n5*(cl/alpha + 1+n2*f) ** 0.5-1)
+                        )
+                        
+                        right = beta - self.tau
+
+                        return abs(left - right)
+
+                    cl = minimize(
+                        eq,
+                        self.c_in / 2,
+                        method="Powell",
+                        bounds=[(0, self.c_in)],
+                        tol=1e-7,
+                    ).x[0]
+                    if -n3*f+(n5*(cl/alpha + 1+n2*f) ** 0.5-1)<0:
+                        # raise ValueError("The argument of the log is negative")
+                        
+                        self.get_efficiency
+                        
+                        self.eff_an =self.eff
+                        return
+                    p_in=self.c_in/self.fluid.Solubility
+                    # corr_p=1-(p_out/p_in)
+                    self.eff_an = (1 - (cl / self.c_in))
+                else:
+                    z = np.exp(beta_tau)
+                    w = lambertw(z, tol=1e-10)
+                    p_in=self.c_in/self.fluid.Solubility
+                    print("P_out correlation is not implemented yet")
+                    corr_p1=1-(p_out/p_in)**0.5
+                    corr_p2=1-(p_out/p_in)
+                    
+                    self.eff_an = (1 - self.epsilon * (w ** 2 + 2 * w))
+                    if self.eff_an.imag != 0:
+                        raise ValueError("self.eff_an has a non-zero imaginary part")
+                    else:
+                        self.eff_an = self.eff_an.real  # get rid of 0*j
+
+            # max_exp = np.log(np.finfo(np.float64).max)
+            # beta_tau = beta - self.tau - 1
+            # if beta_tau > max_exp:
+            #     print("Warning: Overflow encountered in exp, input too large.")
+            #     # Handle the overflow case here, e.g., by setting a maximum value
+            #     z = np.finfo(np.float64).max
+            # else:
+            #     z = np.exp(beta_tau)
+            # w = lambertw(z, tol=1e-10)
+            # self.eff_an = 1 - self.epsilon * (w**2 + 2 * w)
+            # if self.eff_an.imag != 0:
+            #     raise ValueError("self.eff_an has a non-zero imaginary part")
+            # else:
+            #     self.eff_an = self.eff_an.real  # get rid of 0*j
+        else:
+            self.zeta = (2 * self.membrane.K_S * self.membrane.D) / (
+                self.fluid.k_t
+                * self.fluid.Solubility
+                * self.fluid.d_Hyd
+                * np.log(
+                    (self.fluid.d_Hyd + 2 * self.membrane.thick) / self.fluid.d_Hyd
+                )
+            )
+            p_in=(self.c_in/self.fluid.Solubility)**2
+            corr_p=1-(p_out/p_in)**0.5
+            
+            self.eff_an = (1 - np.exp(-self.tau * self.zeta / (1 + self.zeta)))*corr_p
+
+    def get_flux(self, c: float = None, c_guess: float = 1e-9,p_out=1E-15):
+        """
+        Calculates the Tritium flux of the component.
+        It can make some approximations based on W and H to make the solver faster
+
+        Args:
+            c (float): The concentration in the component fluid.
+
+        Returns:
+            float: The permeation flux.
+
+        """
+        if not isinstance(c, float):
+            print(c)
+            raise ValueError("Input 'c' must be a non-empty numpy array")
+
+        if not isinstance(c_guess, float):
+            raise ValueError("c_guess must be a float")
+        self.get_adimensionals()
+        if self.fluid.MS:
+            if self.W > 10:
+                # DIFFUSION LIMITED V // Surface limited X
+                if self.H / self.W > 1000:
+                    # Mass transport limited V // Diffusion limited X
+                    self.J_perm = -2 * self.fluid.k_t * (c-p_out*self.fluid.Solubility)  ## MS factor
+                elif self.H / self.W < 0.0001:
+                    # Diffusion limited V // Mass Transport limited X
+                    self.J_perm = -(
+                        self.membrane.D
+                        / (
+                            self.fluid.d_Hyd
+                            / 2
+                            * np.log(
+                                (self.fluid.d_Hyd / 2 + self.membrane.thick)
+                                / (self.fluid.d_Hyd / 2)
+                            )
+                        )
+                        * self.membrane.K_S
+                        * ((c / self.fluid.Solubility) ** 0.5-p_out**0.5)
+                    )
+                else:
+                    # Mixed regime mass transport diffusion
+                    def equations(vars):
+                        if vars.size == 0:
+                            return upper_bound
+                        c_wl = vars
+                        J_mt = 2 * self.fluid.k_t * (c - c_wl)
+                        J_diff = (
+                            self.membrane.D
+                            / (
+                                self.fluid.d_Hyd
+                                / 2
+                                * np.log(
+                                    (self.fluid.d_Hyd / 2 + self.membrane.thick)
+                                    / (self.fluid.d_Hyd / 2)
+                                )
+                            )
+                            * (
+                                self.membrane.K_S
+                                * ((c_wl / self.fluid.Solubility) ** 0.5-p_out**0.5)
+                            )
+                        )
+                        return abs(J_diff - J_mt)
+
+                    if isinstance(c_guess, float):
+
+                        initial_guess = c_guess
+                    else:
+                        ValueError("c_guess must be a float")
+                    initial_guess = c_guess
+                    min_upper_bound = 1e-4  # Set a minimum value for the upper bound
+                    upper_bound = max(c * (1 + 1e-4), min_upper_bound)
+                    solution = minimize(
+                        equations,
+                        initial_guess,
+                        method="Powell",
+                        bounds=[
+                            (0, upper_bound),
+                        ],
+                        tol=1e-8,
+                        options={
+                            "maxiter": int(1e7),
+                        },
+                    )
+                    self.J_perm = (
+                        -2 * self.fluid.k_t * (c - solution.x[0])
+                    )  ## MS factor
+                    return float(solution.x[0])
+            elif self.W < 0.1:
+                # Surface limited V // Diffusion Limited X
+                if self.H > 100:
+                    # Mass transport limited V // Surface limited X
+                    self.J_perm = -2 * self.fluid.k_t * (c-p_out*self.fluid.Solubility)  ## MS factor
+                elif self.H < 0.01:
+                    # Surface limited V // Mass Transport limited X
+                    self.J_perm = -self.membrane.k_d * (c / self.fluid.Solubility)
+                else:
+                    # Mixed regime mass transfer surface
+                    def equations(vars):
+                        if vars.size == 0:
+                            return upper_bound
+                        c_wl = vars
+                        c_bl = c
+                        J_mt = 2 * self.fluid.k_t * (c_bl - c_wl)  ## MS factor
+                        J_surf = (
+                            self.membrane.k_d * (c_bl / self.fluid.Solubility)
+                            - self.membrane.k_d * self.membrane.K_S**2 * c_wl**2
+                        )
+
+                        return abs(J_mt - J_surf)
+
+                    initial_guess = [(c * 1e-1)]
+                    solution = minimize(
+                        equations,
+                        initial_guess,
+                        method="Powell",
+                        bounds=[
+                            (0, c * (1 + 1e-4)),
+                        ],
+                        tol=1e-8,
+                        options={
+                            "maxiter": int(1e6),
+                        },
+                    )
+                    c_bl = c
+                    c_wl = solution.x[0]
+                    self.J_perm = 2 * self.fluid.k_t * (c_bl - c_wl)  ## MS factor
+                    return float(solution.x[0])
+            else:
+                # Mixed Diffusion Surface
+                if self.H / self.W > 1000:
+                    # Mass transport limited V // Mixed Surface Diffusion Limited X
+                    self.J_perm = -2 * self.fluid.k_t * (c-p_out*self.fluid.Solubility)  ## MS factor
+                elif self.H / self.W < 0.0001:
+                    # Mixed Diffusion Surface
+                    def equations(vars):
+                        if vars.size == 0:
+                            return upper_bound
+                        c_wl = vars
+                        c_bl = c
+                        J_surf = (
+                            self.membrane.k_d * (c_bl / self.fluid.Solubility)
+                            - self.membrane.k_d * self.membrane.K_S**2 * c_wl**2
+                        )
+                        J_diff = (
+                            self.membrane.D
+                            / (
+                                self.fluid.d_Hyd
+                                / 2
+                                * np.log(
+                                    (self.fluid.d_Hyd / 2 + self.membrane.thick)
+                                    / (self.fluid.d_Hyd / 2)
+                                )
+                            )
+                            * (
+                                self.membrane.K_S
+                                * ((c_wl / self.fluid.Solubility) ** 0.5-p_out**0.5)
+                            )
+                        )
+
+                        return abs(J_diff - J_surf)
+
+                    if c_guess is None:
+                        initial_guess = [(c / 2)]
+                    else:
+                        initial_guess = c_guess
+                    solution = minimize(
+                        equations,
+                        initial_guess,
+                        method="Powell",
+                        bounds=[
+                            (1e-14, c),
+                        ],
+                        tol=1e-7,
+                        options={
+                            "maxiter": int(1e6),
+                        },
+                    )
+                    c_wall = solution.x[0]
+                    self.J_perm = (
+                        self.membrane.D
+                        / (
+                            self.fluid.d_Hyd
+                            / 2
+                            * np.log(
+                                (self.fluid.d_Hyd / 2 + self.membrane.thick)
+                                / (self.fluid.d_Hyd / 2)
+                            )
+                        )
+                        * (self.membrane.K_S * (c_wall / self.fluid.Solubility) ** 0.5-p_out**0.5)
+                    )
+                    return float(solution.x[0])
+                else:
+                    # Mixed regime mass transport diffusion surface and diffusion
+                    def equations(vars):
+                        c_wl, c_ws = vars
+
+                        c_bl = c
+                        J_mt = 2 * self.fluid.k_t * (c_bl - c_wl)  ## MS factor
+
+                        J_d = self.membrane.k_d * (
+                            c_wl / self.membrane.K_S
+                        ) - self.membrane.k_d * self.membrane.K_S**2 * (c_ws**2)
+                        J_diff = (
+                            self.membrane.D
+                            / (
+                                self.fluid.d_Hyd
+                                / 2
+                                * np.log(
+                                    (self.fluid.d_Hyd / 2 + self.membrane.thick)
+                                    / (self.fluid.d_Hyd / 2)
+                                )
+                            )
+                            * ((self.membrane.K_S * c_ws)-p_out**0.5)
+                        )
+                        eq1 = abs(J_mt - J_d)
+                        eq2 = abs(J_mt - J_diff)
+                        eq3 = abs(J_d - J_diff)
+
+                        return eq1 + eq2 + eq3
+
+                    initial_guess = [(2 * c / 3), (c / 3)]
+                    solution = minimize(
+                        equations,
+                        initial_guess,
+                        method="Powell",
+                        bounds=[(0, c), (0, c)],
+                        tol=1e-8,
+                        options={
+                            "maxiter": int(1e6),
+                        },
+                    )
+                    c_wl = solution.x[0]
+                    self.J_perm = 2 * self.fluid.k_t * (c - c_wl)
+                    result = float(solution.x[0])
+                    if np.isscalar(result):
+                        return result
+
+        else:
+            if self.W > 10:
+                # DIFFUSION LIMITED V // Surface limited X
+                if self.H / self.W > 1000:
+                    # Mass transport limited V // Diffusion limited X
+                    self.J_perm = -self.fluid.k_t * (c-p_out**0.5*self.fluid.Solubility)  ## LM factor
+                elif self.H / self.W < 0.0001:
+                    # Diffusion limited V // Mass Transport limited X
+                    self.J_perm = -(
+                        self.membrane.D
+                        / (
+                            self.fluid.d_Hyd
+                            / 2
+                            * np.log(
+                                (self.fluid.d_Hyd / 2 + self.membrane.thick)
+                                / (self.fluid.d_Hyd / 2)
+                            )
+                        )
+                        * (self.membrane.K_S
+                        * (c / self.fluid.Solubility-p_out**0.5))
+                    )
+                else:
+                    # Mixed regime mass transport diffusion
+                    def equations(vars):
+                        c_wl = vars
+                        J_mt = self.fluid.k_t * (c - c_wl)  ## LM factor
+                        J_diff = (
+                            self.membrane.D
+                            / (
+                                self.fluid.d_Hyd
+                                / 2
+                                * np.log(
+                                    (self.fluid.d_Hyd / 2 + self.membrane.thick)
+                                    / (self.fluid.d_Hyd / 2)
+                                )
+                            )
+                            * (self.membrane.K_S * (c_wl / self.fluid.Solubility-p_out**0.5))
+                        )
+                        return abs((J_diff - J_mt))
+
+                    if c_guess is None:
+                        initial_guess = [(c * 1e-2)]
+                    else:
+                        initial_guess = c_guess
+                    solution = minimize(
+                        equations,
+                        initial_guess,
+                        method="Powell",
+                        bounds=[
+                            (0, c * (1 + 1e-4)),
+                        ],
+                        tol=1e-8,
+                        options={
+                            "maxiter": int(1e6),
+                        },
+                    )
+                    self.J_perm = -self.fluid.k_t * (c - solution.x[0])  ## LM factor
+                    return float(solution.x[0])
+            elif self.W < 0.1:
+                # Surface limited V // Diffusion Limited X
+                if self.H > 100:
+                    # Mass transport limited V // Surface limited X
+                    self.J_perm = -self.fluid.k_t * (c-p_out**0.5*self.fluid.Solubility)  ## LM factor
+                elif self.H < 0.01:
+                    # Surface limited V // Mass Transport limited X
+                    self.J_perm = -self.membrane.k_d * (c / self.fluid.Solubility)
+                else:
+                    # Mixed regime mass transfer surface
+                    def equations(vars):
+                        c_wl = vars
+                        c_bl = c
+                        J_mt = self.fluid.k_t * (c_bl - c_wl-p_out**0.5*self.fluid.Solubility)  ## LM factor
+                        J_surf = (
+                            self.membrane.k_d * (c_bl / self.fluid.Solubility)
+                            - self.membrane.k_d * self.membrane.K_S**2 * c_wl**2
+                        )
+
+                        return abs(J_mt - J_surf)
+
+                    initial_guess = [(c * 1e-1)]
+                    solution = minimize(
+                        equations,
+                        initial_guess,
+                        method="Powell",
+                        bounds=[
+                            (0, c * (1 + 1e-4)),
+                        ],
+                        tol=1e-8,
+                        options={
+                            "maxiter": int(1e6),
+                        },
+                    )
+                    c_bl = c
+                    c_wl = solution.x[0]
+                    self.J_perm = self.fluid.k_t * (c_bl - c_wl-p_out*self.fluid.Solubility)  ## LM factor
+                    return float(solution.x[0])
+            else:
+                if self.H / self.W < 0.0001:
+                    # Mass transport limited V // Mixed Surface Diffusion  X
+                    self.J_perm = -self.fluid.k_t * (c-p_out**0.5*self.fluid.Solubility)  ## LM factor
+                elif self.H / self.W > 1000:
+                    # Mixed Diffusion Surface V // Mass Transport limited X
+                    def equations(vars):
+                        c_wl = vars
+                        c_bl = c
+                        J_surf = (
+                            self.membrane.k_d * (c_bl / self.fluid.Solubility)
+                            - self.membrane.k_d * self.membrane.K_S**2 * c_wl**2
+                        )
+                        J_diff = (
+                            self.membrane.D
+                            / (
+                                self.fluid.d_Hyd
+                                / 2
+                                * np.log(
+                                    (self.fluid.d_Hyd / 2 + self.membrane.thick)
+                                    / (self.fluid.d_Hyd / 2)
+                                )
+                            )
+                            * (self.membrane.K_S * (c_wl / self.fluid.Solubility-p_out**0.5))
+                        )
+
+                        return abs(J_diff - J_surf)
+
+                    if c_guess is None:
+                        initial_guess = [(c / 2)]
+                    else:
+                        initial_guess = c_guess
+                    solution = minimize(
+                        equations,
+                        initial_guess,
+                        method="Powell",
+                        bounds=[
+                            (1e-14, c),
+                        ],
+                        tol=1e-8,
+                        options={
+                            "maxiter": int(1e6),
+                        },
+                    )
+                    c_wall = solution.x[0]
+                    self.J_perm = (
+                        self.membrane.D
+                        / (
+                            self.fluid.d_Hyd
+                            / 2
+                            * np.log(
+                                (self.fluid.d_Hyd / 2 + self.membrane.thick)
+                                / (self.fluid.d_Hyd / 2)
+                            )
+                        )
+                        * (self.membrane.K_S * (c_wall / self.fluid.Solubility-p_out**0.5))
+                    )
+                    return float(solution.x[0])
+                else:
+                    # Mixed regime mass transport diffusion surface and diffusion
+                    def equations(vars):
+                        c_wl, c_ws = vars
+
+                        c_bl = c
+                        J_mt = self.fluid.k_t * (c_bl - c_wl)  ## LM factor
+
+                        J_d = self.membrane.k_d * (
+                            c_wl / self.membrane.K_S
+                        ) - self.membrane.k_d * self.membrane.K_S * (c_ws**2)
+                        J_diff = (
+                            self.membrane.D
+                            / (
+                                self.fluid.d_Hyd
+                                / 2
+                                * np.log(
+                                    (self.fluid.d_Hyd / 2 + self.membrane.thick)
+                                    / (self.fluid.d_Hyd / 2)
+                                )
+                            )
+                            * ((self.membrane.K_S * c_ws)-p_out**0.5)
+                        )
+                        eq1 = abs(J_mt - J_d)
+                        eq2 = abs(J_mt - J_diff)
+                        eq3 = abs(J_d - J_diff)
+
+                        return eq1 + eq2 + eq3
+
+                    initial_guess = [(2 * c / 3), (c / 3)]
+                    solution = minimize(
+                        equations,
+                        initial_guess,
+                        method="Powell",
+                        bounds=[
+                            (0, c * (1 + 1e-4)),
+                        ],
+                        tol=1e-8,
+                        options={
+                            "maxiter": int(1e6),
+                        },
+                    )
+                    c_wl = solution.x[0]
+                    self.J_perm = self.fluid.k_t * (c - c_wl)  # LM factor
+                    return float(solution.x[0])
+
+    def get_global_HX_coeff(self, R_conv_sec: float = 0):
+        """
+        Calculates the global heat exchange coefficient of the component.
+        It can take the secondary resistance to convection as input. defaults to no resistance
+
+        Returns:
+            float: The global heat exchange coefficient of the component.
+        """
+        R_cond = np.log((self.fluid.d_Hyd + self.membrane.thick) / self.fluid.d_Hyd) / (
+            2 * np.pi * self.membrane.k
+        )
+        Re = corr.Re(self.fluid.rho, self.fluid.U0, self.fluid.d_Hyd, self.fluid.mu)
+        Pr = corr.Pr(self.fluid.cp, self.fluid.mu, self.fluid.k)
+        if self.geometry.turbulator is None:
+            h_prim = corr.get_h_from_Nu(
+                corr.Nu_DittusBoelter(Re, Pr), self.fluid.k, self.fluid.d_Hyd
+            )
+        else:
+            match self.geometry.turbulator.turbulator_type:
+                case "TwistedTape":
+                    print(
+                        str(self.geometry.turbulator.turbulator_type)
+                        + " is not implemented yet"
+                    )
+                    raise NotImplementedError("Twisted tape is not implemented yet")
+                case "WireCoil":
+                    h_prim = self.geometry.turbulator.h_t_correlation(
+                        Re=Re, Pr=Pr, d_hyd=self.fluid.d_Hyd, k=self.fluid.k
+                    )
+                case "Custom":
+                    h_prim = self.geometry.turbulator.h_t_correlation(
+                        Re=Re, Pr=Pr, d_hyd=self.fluid.d_Hyd, k=self.fluid.k
+                    )
+        self.fluid.h_coeff = h_prim
+        R_conv_prim = 1 / h_prim
+        R_tot = R_conv_prim + R_cond + R_conv_sec
+        self.U = 1 / R_tot
+        return
+
+    def get_solid_inventory(self):
+        def integrate_c_profile(self):
+            r_in = self.fluid.d_Hyd / 2
+            r_out = self.fluid.d_Hyd / 2 + self.membrane.thick
+            L_min = 0
+            L_max = self.geometry.L
+            N = 20
+
+            def integrand(r, L):
+                # return -c * np.log(r / r_out) / np.log(r_out / r_in) * 2 * np.pi * r
+                if self.fluid.k_t is None:
+                    self.fluid.get_kt(turbulator=self.geometry.turbulator)
+                if self.fluid.MS == False:
+                    c = self.c_in / self.fluid.Solubility * self.membrane.K_S
+                    dimless = (
+                        2
+                        * self.membrane.D
+                        * self.membrane.K_S
+                        / (
+                            self.fluid.k_t
+                            * self.fluid.Solubility
+                            * self.fluid.d_Hyd
+                            * np.log(
+                                (self.fluid.d_Hyd + 2 * self.membrane.thick)
+                                / self.fluid.d_Hyd
+                            )
+                        )
+                    )
+                    dimless2 = (
+                        2
+                        * self.membrane.D
+                        * self.membrane.K_S
+                        / (
+                            self.fluid.Solubility
+                            * self.fluid.d_Hyd
+                            * np.log(
+                                (self.fluid.d_Hyd + 2 * self.membrane.thick)
+                                / self.fluid.d_Hyd
+                            )
+                        )
+                    )
+                    L_ch = (
+                        -dimless
+                        / (1 + dimless)
+                        * 4
+                        * self.fluid.k_t
+                        / (self.fluid.U0 * self.fluid.d_Hyd)
+                    )
+                    conv_liquid_to_solid = self.membrane.K_S / self.fluid.Solubility
+                    c_w = (
+                        c * np.exp(L_ch * L) / (dimless2 / self.fluid.k_t + 1)
+                    )  # todo check this is liquid conc
+                    return (
+                        -c_w * np.log(r / r_out) / np.log(r_out / r_in) * 2 * np.pi * r
+                    )
+                else:
+                    tau = 4 * self.fluid.k_t * L / (self.fluid.U0 * self.fluid.d_Hyd)
+                    self.epsilon = (
+                        1
+                        / self.c_in
+                        / self.fluid.Solubility
+                        * (
+                            0.5  ##TODO: Check this
+                            * self.membrane.K_S
+                            * self.membrane.D
+                            / (
+                                self.fluid.k_t
+                                * self.fluid.d_Hyd
+                                * np.log(
+                                    (self.fluid.d_Hyd + 2 * self.membrane.thick)
+                                    / self.fluid.d_Hyd
+                                )
+                            )
+                        )
+                        ** 2
+                    )
+
+                    beta = (1 / self.epsilon + 1) ** 0.5 + np.log(
+                        (1 / self.epsilon + 1) ** 0.5 - 1
+                    )
+                    max_exp = np.log(np.finfo(np.float64).max)
+                    beta_tau = beta - tau - 1
+                    if beta_tau > max_exp:
+                        print(
+                            "Warning: Overflow encountered in exp, input too large.Approximation triggered. This will slow down the calculation"
+                        )
+
+                        w = beta_tau - np.log(beta_tau)
+                        
+                    else:
+                        z = np.exp(beta_tau)
+                        w = lambertw(z, tol=1e-10)
+                        if w.imag != 0:
+                            raise ValueError(
+                                "self.eff_an has a non-zero imaginary part"
+                            )
+                        w = w.real
+                    alpha = (
+                        1
+                        / self.fluid.Solubility
+                        * (
+                            (
+                                0.5  ## TODO: Check this
+                                * self.membrane.D
+                                * self.membrane.K_S
+                            )
+                            / (
+                                self.fluid.k_t
+                                * self.fluid.d_Hyd
+                                * np.log(
+                                    (self.fluid.d_Hyd + 2 * self.membrane.thick)
+                                    / self.fluid.d_Hyd
+                                )
+                            )
+                        )
+                        ** 2
+                    )
+                    conv = (
+                        self.c_in / self.fluid.Solubility
+                    ) ** 0.5 * self.membrane.K_S
+                    c_w_l = alpha * (w**2 + 2 * w) + alpha * (
+                        2 - 2 * ((w**2 + 2 * w) + 1) ** 0.5  ## TODO: Check this
+                    )
+
+                    if c_w_l < 0:
+                        print("negative wall conc! = " + str(c_w_l))
+                        c_w_l = 1e-17
+                    return (
+                        -np.log(r / r_out)
+                        / np.log(r_out / r_in)
+                        * 2
+                        * np.pi
+                        * r
+                        * (c_w_l / self.fluid.Solubility) ** 0.5
+                        * self.membrane.K_S
+                    )
+
+            result, err = integrate.nquad(integrand, [[r_in, r_out], [L_min, L_max]])
+            return result
+        integral_pipe= integrate_c_profile(self)
+        print(str(integral_pipe)+ " is the integral ans the pipes are "+ str(self.geometry.n_pipes))
+        self.membrane.inv = integral_pipe * self.geometry.n_pipes
+        if math.isnan(self.membrane.inv):
+            print("Error: Inventory calculation failed")
+            self.inspect()
+        return
+
+        # from sympy import Integral, ln, symbols, init_printing, nsolve, exp
+
+        # # Define the symbolic variables
+        # r, L = symbols("r L")
+        # r_in = self.fluid.d_Hyd / 2
+        # r_out = self.fluid.d_Hyd / 2 + self.membrane.thick
+        # init_printing(use_unicode=True)
+        # if self.fluid.MS == True:
+        #     c = (self.c_in / self.fluid.Solubility) ** 0.5 / self.membrane.K_S
+        # else:
+        #     c = self.c_in / self.fluid.Solubility / self.membrane.K_S
+
+        # # Define the logarithmic function
+        # fun1 = -ln(r / r_out) / ln(r / r_in) * c *r * 2 * np.pi
+
+        # # fun2= c*exp(-4*L)
+        # fun2 = 1
+        # # Perform the integration with respect to r over the interval [r_in, r_out]
+        # integral1 = Integral(fun1, (r, r_in, r_out))
+        # integral2 = Integral(fun2, (L, 0, self.geometry.L))
+        # # Evaluate the integral
+        # # integral_value=nsolve(integral1,r, r_out)-nsolve(integral1,r, r_in)
+
+        # print(integral1)
+
+        # integral1.as_sum(5, method="midpoint")
+        # integral2.as_sum(5, method="midpoint")
+        # result = float(integral1.as_sum(100, method="midpoint")) * float(integral2.as_sum(
+        #     100, method="midpoint")
+        # )
+
+        # self.membrane.inv = float(result)
+        # return
+
+    def get_fluid_inventory(self):
+        r_in = self.fluid.d_Hyd / 2
+
+        L_min = 0
+        L_max = self.geometry.L
+        N = 100
+
+        def integrand(L):
+            if self.fluid.k_t is None:
+                self.fluid.get_kt(turbulator=self.geometry.turbulator)
+            if self.fluid.MS is False:
+                dimless = (
+                    2
+                    * self.membrane.D
+                    * self.membrane.K_S
+                    / (
+                        self.fluid.k_t
+                        * self.fluid.Solubility
+                        * self.fluid.d_Hyd
+                        * np.log(
+                            (self.fluid.d_Hyd + 2 * self.membrane.thick)
+                            / self.fluid.d_Hyd
+                        )
+                    )
+                )
+
+                L_ch = (
+                    -dimless
+                    / (1 + dimless)
+                    * 4
+                    * self.fluid.k_t
+                    / (self.fluid.U0 * self.fluid.d_Hyd)
+                )
+
+                return self.c_in * np.exp(L_ch * L)
+            else:
+                tau = 4 * self.fluid.k_t * L / (self.fluid.U0 * self.fluid.d_Hyd)
+                self.epsilon = (
+                    1
+                    / self.c_in
+                    / self.fluid.Solubility
+                    * (
+                        0.5  ##TODO: Check this
+                        * self.membrane.K_S
+                        * self.membrane.D
+                        / (
+                            self.fluid.k_t
+                            * self.fluid.d_Hyd
+                            * np.log(
+                                (self.fluid.d_Hyd + 2 * self.membrane.thick)
+                                / self.fluid.d_Hyd
+                            )
+                        )
+                    )
+                    ** 2
+                )
+
+                beta = (1 / self.epsilon + 1) ** 0.5 + np.log(
+                    (1 / self.epsilon + 1) ** 0.5 - 1
+                )
+                max_exp = np.log(np.finfo(np.float64).max)
+                beta_tau = beta - tau - 1
+                if beta_tau > max_exp:
+                    # print(
+                    #     "Warning: Overflow encountered in exp, input too large.Approximation triggered"
+                    # )
+
+                    w = beta_tau - np.log(beta_tau)
+                else:
+                    z = np.exp(beta_tau)
+                    w = lambertw(z, tol=1e-10)
+                    if w.imag != 0:
+                        raise ValueError("self.eff_an has a non-zero imaginary part")
+                    w = w.real
+                alpha = (
+                    1
+                    / self.fluid.Solubility
+                    * (
+                        (0.5 * self.membrane.D * self.membrane.K_S)  ## TODO: Check this
+                        / (
+                            self.fluid.k_t
+                            * self.fluid.d_Hyd
+                            * np.log(
+                                (self.fluid.d_Hyd + 2 * self.membrane.thick)
+                                / self.fluid.d_Hyd
+                            )
+                        )
+                    )
+                    ** 2
+                )
+                conv = (self.c_in / self.fluid.Solubility) ** 0.5 * self.membrane.K_S
+                c_w_l = alpha * (w**2 + 2 * w)
+                return c_w_l
+
+        result, err = integrate.nquad(integrand, [[L_min, L_max]])
+        self.fluid.inv = result * np.pi * r_in**2 * self.n_pipes
+        return
+
+    def get_inventory(self):
+        self.get_solid_inventory()
+        self.get_fluid_inventory()
+        self.inv = self.fluid.inv + self.membrane.inv
+        return
+
+
+class Fluid:
+    """
+    Represents a fluid in a component for Tritium transport analysis
+
+    Args:
+        T (float): Temperature of the fluid.
+        D (float): Tritium Diffusivity of the fluid.
+        D_0 (float): Preexponential Diffusivity of the fluid.
+        E_d (float): Activation energy of the fluid diffusivity.
+        Solubility (float): Solubility of the fluid.
+        Solubility_0 (float): Preexponential solubility of the fluid.
+        E_s (float): Activation energy of the fluid solubility.
+        MS (bool): Indicates whether the fluid is a molten salt or a liquid metal.
+        d_Hyd (float, optional): Hydraulic diameter of the fluid. Defaults to None.
+        k_t (float, optional): Mass transport coefficient of the fluid. Defaults to None.
+        mu (float, optional): Viscosity of the fluid. Defaults to None.
+        rho (float, optional): Density of the fluid. Defaults to None.
+        U0 (float, optional): Velocity of the fluid. Defaults to None.
+        inv (float, optional): Inventory of the fluid. Defaults to None.
+    """
+
+    def __init__(
+        self,
+        T: float = None,
+        D: float = None,
+        D_0: float = None,
+        E_d: float = None,
+        Solubility: float = None,
+        Solubility_0: float = None,
+        E_s: float = None,
+        MS: bool = True,
+        d_Hyd: float = None,
+        k_t: float = None,
+        mu: float = None,
+        rho: float = None,
+        U0: float = None,
+        k: float = None,
+        cp: float = None,
+        inv: float = None,
+    ):
+        """
+        Initializes a new instance of the Fluid class.
+
+        Args:
+            T (float): Temperature of the fluid.
+            D (float): T Diffusivity of the fluid.
+            Solubility (float): Solubility of the fluid.
+            MS (bool): Indicates whether the fluid is a molten salt or a liquid metal.
+            d_Hyd (float, optional): Hydraulic diameter of the fluid. Defaults to None.
+            k_t (float, optional): Mass transport coefficient of the fluid. Defaults to None.
+            mu (float, optional): Viscosity of the fluid. Defaults to None.
+            rho (float, optional): Density of the fluid. Defaults to None.
+            U0 (float, optional): Velocity of the fluid. Defaults to None.
+            k thermal conductivity of the fluid. Defaults to None.
+        """
+        self.T = T
+        self.MS = MS
+        if D_0 is not None and E_d is not None:
+            self.D = D_0 * np.exp(-E_d / (8.617333262145e-5 * self.T))
+        else:
+            self.D = D
+        if Solubility_0 is not None and E_s is not None:
+            self.Solubility = Solubility_0 * np.exp(-E_s / (8.617333262145e-5 * self.T))
+        else:
+            self.Solubility = Solubility
+        self.k_t = k_t
+        self.d_Hyd = d_Hyd
+        self.mu = mu
+        self.rho = rho
+        self.U0 = U0
+        self.k = k
+        self.cp = cp
+        self.inv = inv
+
+    def update_attribute(
+        self, attr_name: str = None, new_value: Union[float, "FluidMaterial"] = None
+    ):
+        """
+        Updates the value of the specified attribute.
+
+        Args:
+            attr_name (str): The name of the attribute to update.
+            new_value: The new value for the attribute.
+        """
+        set_attribute(self, attr_name, new_value)
+
+    def inspect(self, variable_names=None):
+        """
+        Prints the attributes of the component.
+        """
+        print_class_variables(self, variable_names)
+
+    def set_properties_from_fluid_material(
+        self, fluid_material: "FluidMaterial" = None
+    ):
+        """
+        Sets the properties of the fluid from a FluidMaterial object.
+
+        Args:
+            fluid_material (FluidMaterial): The FluidMaterial object to set the properties from.
+        """
+        self.T = fluid_material.T
+        self.D = fluid_material.D
+        self.Solubility = fluid_material.Solubility
+        self.mu = fluid_material.mu
+        self.rho = fluid_material.rho
+        self.cp = fluid_material.cp
+        self.k = fluid_material.k
+
+    def get_kt(self, turbulator=None):
+        """
+        Calculates the mass transport coefficient (k_t) for the fluid.
+
+        If the hydraulic diameter (d_Hyd) is defined, the mass transport coefficient is calculated using correlations.
+        Otherwise, an error message is printed.
+
+        Returns:
+            None
+        """
+        if self.d_Hyd:
+            if self.k_t is None:
+                Re = corr.Re(rho=self.rho, u=self.U0, L=self.d_Hyd, mu=self.mu)
+                Sc = corr.Schmidt(D=self.D, mu=self.mu, rho=self.rho)
+                if turbulator is None:
+
+                    # if Re < 1e4 and Re > 2030:
+                    #     Sh = 0.015 * Re**0.83 * Sc**0.42  ## Stempien Thesis pg 155-157 TODO implement different Re ranges
+                    if Re > 2030:
+                        Sh = 0.0096 * Re**0.913 * Sc**0.346  ##Getthem paper
+                        # Sh = 0.023 * Re**0.8 * Sc**0.33
+                    else:
+                        print(str(Re) + " indicates laminar flow")
+                        Sh = 3.66
+                        # raise ValueError("Reynolds number is too low")
+                    self.k_t = corr.get_k_from_Sh(
+                        Sh=Sh,
+                        L=self.d_Hyd,
+                        D=self.D,
+                    )
+                else:
+                    match turbulator.turbulator_type:
+                        case "WireCoil":
+
+                            self.k_t = turbulator.k_t_correlation(
+                                Re=Re, Sc=Sc, d_hyd=self.d_Hyd, D=self.D
+                            )
+                        case "TwistedTape":
+                            raise NotImplementedError(
+                                "Twisted Tape not implemented yet"
+                            )
+                        case "Custom":
+                            self.k_t = turbulator.k_t_correlation(
+                                Re=Re, Sc=Sc, d_hyd=self.d_Hyd, D=self.D
+                            )
+
+            # else:
+            #     # print("k_t is already defined")
+        else:
+            print("Hydraulic Diameter is not defined")
+
+
+class Turbulator:
+    """
+    Represents a turbulator in a component for Tritium transport analysis
+
+    Args:
+        turbulator_type (str): Type of the turbulator.
+        turbulator_params (dict): Parameters of the turbulator.
+    """
+
+    def __init__(
+        self,
+        turbulator_type: str = None,
+    ):
+        """
+        Initializes a new instance of the Turbulator class.
+
+        Args:
+            turbulator_type (str): Type of the turbulator.
+            turbulator_params (dict): Parameters of the turbulator.
+        """
+        self.turbulator_type = turbulator_type
+
+    def update_attribute(
+        self, attr_name: str = None, new_value: Union[str, dict] = None
+    ):
+        """
+        Updates the value of the specified attribute.
+
+        Args:
+            attr_name (str): The name of the attribute to update.
+            new_value: The new value for the attribute.
+        """
+        set_attribute(self, attr_name, new_value)
+
+    def inspect(self, variable_names=None):
+        """
+        Prints the attributes of the component.
+        """
+        print_class_variables(self, variable_names)
+
+
+class WireCoil(Turbulator):
+    """
+    Represents a wire coil turbulator in a component for Tritium transport analysis
+
+    Args:
+        turbulator_type (str): Type of the turbulator.
+        turbulator_params (dict): Parameters of the turbulator.
+    """
+
+    def __init__(
+        self,
+        turbulator_type: str = "WireCoil",
+        pitch: float = None,
+    ):
+        """
+        Initializes a new instance of the WireCoil class.
+
+        Args:
+            turbulator_type (str): Type of the turbulator.
+            pitch (float): Pitch of the wire coil.
+        """
+        super().__init__(turbulator_type)
+        self.pitch = pitch
+
+    def k_t_correlation(
+        self, Re: float = None, Sc: float = None, d_hyd: float = None, D: float = None
+    ):
+        """
+        Calculates the mass transport coefficient (k_t) for the fluid with a wire coil turbulator.
+
+        Args:
+            Re (float): Reynolds number of the fluid.
+            Sc (float): Schmidt number of the fluid.
+
+        Returns:
+            float: The mass transport coefficient.
+        """
+        if Re > 2030:
+            Sh = 0.132 * Re**0.72 * Sc**0.37 * (self.pitch / d_hyd) ** -0.372
+        else:
+            Sh = 3.66
+        k_t = corr.get_k_from_Sh(Sh=Sh, L=self.pitch, D=D)
+        return k_t
+
+    def h_t_correlation(
+        self, Re: float = None, Pr: float = None, d_hyd: float = None, k=None
+    ):
+        """
+        Calculates the heat transfer coefficient (h_t) for the fluid with a wire coil turbulator.
+
+        Args:
+            Re (float): Reynolds number of the fluid.
+            Pr (float): Prandtl number of the fluid.
+
+        Returns:
+            float: The heat transfer coefficient.
+        """
+        if Re > 2030:
+            Nu = 0.132 * Re**0.72 * Pr**0.37 * (self.pitch / d_hyd) ** -0.372
+        else:
+            Nu = 3.66
+        h_t = corr.get_h_from_Nu(Nu=Nu, k=k, D=d_hyd)
+        return h_t
+
+    def update_attribute(
+        self, attr_name: str = None, new_value: Union[str, dict] = None
+    ):
+        """
+        Updates the value of the specified attribute.
+
+        Args:
+            attr_name (str): The name of the attribute to update.
+            new_value: The new value for the attribute.
+        """
+        set_attribute(self, attr_name, new_value)
+
+    def inspect(self, variable_names=None):
+        """
+        Prints the attributes of the component.
+        """
+        print_class_variables(self, variable_names)
+
+
+class CustomTurbulator(Turbulator):
+    """
+    Represents a custom turbulator in a component for Tritium transport analysis
+    """
+
+    def __init__(
+        self,
+        turbulator_type: str = "Custom",
+        a: float = None,
+        b: float = None,
+        c: float = None,
+    ):
+        """
+        Initializes a new instance of the CustomTurbulator class.
+
+        Args:
+            turbulator_type (str): Type of the turbulator.
+            turbulator_params (dict): Parameters of the turbulator.
+        """
+        super().__init__(turbulator_type)
+        self.a = a
+        self.b = b
+        self.c = c
+
+    def update_attribute(
+        self, attr_name: str = None, new_value: Union[str, dict] = None
+    ):
+        """
+        Updates the value of the specified attribute.
+
+        Args:
+            attr_name (str): The name of the attribute to update.
+            new_value: The new value for the attribute.
+        """
+        set_attribute(self, attr_name, new_value)
+
+    def inspect(self, variable_names=None):
+        """
+        Prints the attributes of the component.
+        """
+        print_class_variables(self, variable_names)
+
+    def k_t_correlation(
+        self, Re: float = None, Sc: float = None, d_hyd: float = None, D: float = None
+    ):
+        """
+        Calculates the mass transport coefficient (k_t) for the fluid with a custom turbulator.
+
+        Args:
+            Re (float): Reynolds number of the fluid.
+            Sc (float): Schmidt number of the fluid.
+
+        Returns:
+            float: The mass transport coefficient.
+        """
+        if Re > 2030:
+            Sh = self.a * Re**self.b * Sc**self.c
+        else:
+            Sh = 3.66
+        k_t = corr.get_k_from_Sh(Sh=Sh, L=d_hyd, D=self.D)
+        return k_t
+
+    def h_t_correlation(
+        self, Re: float = None, Pr: float = None, d_hyd: float = None, k: float = None
+    ):
+        """
+        Calculates the heat transfer coefficient (h_t) for the fluid with a custom turbulator.
+
+        Args:
+            Re (float): Reynolds number of the fluid.
+            Pr (float): Prandtl number of the fluid.
+
+        Returns:
+            float: The heat transfer coefficient.
+        """
+        if Re > 2030:
+            Nu = self.a * Re**self.b * Pr**self.c
+        else:
+            Nu = 3.66
+        h_t = corr.get_h_from_Nu(Nu=Nu, k=k, L=self.pitch)
+        return h_t
+
+
+class Membrane:
+    """
+    Represents a metallic membrane of a component for H transport.
+
+    Attributes:
+        T (float): Temperature of the membrane.
+        D (float): Diffusion coefficient of the membrane.
+        thick (float): Thickness of the membrane.
+        K_S (float): Solubility coefficient of the membrane.
+        k_d (float, optional): Dissociation rate constant of the membrane. Defaults to None.
+        k_r (float, optional): Recombination rate constant of the membrane. Defaults to None.
+        k (float, optional): Thermal conductivity of the membrane. Defaults to None.
+        D_0 (float, optional): Pre-exponential factor of the membrane. Defaults to None.Overwrites D if defined
+        E_d (float, optional): Activation energy of the diffusivity in the membrane in eV. Defaults to None. Overwrites D if defined
+        K_S_0 (float, optional): Pre-exponential factor of the solubility in the membrane. Defaults to None.Overwrites K_S if defined
+        E_S (float, optional): Activation energy of the solubility in the membrane in eV. Defaults to None. Overwrites K_S if defined
+        inv (float, optional): Inventory of the membrane in mol. Defaults to None.
+    """
+
+    def __init__(
+        self,
+        T: float = None,
+        D: float = None,
+        thick: float = None,
+        K_S: float = None,
+        k_d: float = None,
+        k_r: float = None,
+        k: float = None,
+        D_0: float = None,
+        E_d: float = None,
+        K_S_0: float = None,
+        E_S: float = None,
+        inv: float = None,
+    ):
+        """
+        Initializes a new instance of the Membrane class.
+
+        Args:
+            T (float): Temperature of the membrane.
+            D (float): Diffusion coefficient of the membrane.
+            thick (float): Thickness of the membrane.
+            K_S (float): Solubility coefficient of the membrane.
+            k_d (float, optional): Dissociation rate constant of the membrane. Defaults to 1e6.
+            k_r (float, optional): Recombination rate constant of the membrane. Defaults to 1e6.
+        """
+        self.T = T
+        if D_0 is not None and E_d is not None:
+            self.D = D_0 * np.exp(-E_d / (8.617333262145e-5 * self.T))
+        else:
+            self.D = D
+        if K_S_0 is not None and E_S is not None:
+            self.K_S = K_S_0 * np.exp(-E_S / (8.617333262145e-5 * self.T))
+        else:
+            self.K_S = K_S
+        self.thick = thick
+        self.k_d = k_d
+        self.k_r = k_r
+        self.k = k
+        self.D_0 = D_0
+        self.E_d = E_d
+        self.inv = inv
+
+    def update_attribute(
+        self, attr_name: str = None, new_value: Union[float, "SolidMaterial"] = None
+    ):
+        """
+        Updates the value of the specified attribute.
+
+        Args:
+            attr_name (str): The name of the attribute to update.
+            new_value: The new value for the attribute.
+        """
+        set_attribute(self, attr_name, new_value)
+        if self.D_0 is not None and self.E_d is not None:
+            if attr_name == "T" and new_value is not None:
+                self.D = self.D_0 * np.exp(-self.E_d / (8.617333262145e-5 * self.T))
+
+    def inspect(self, variable_names=None):
+        """
+        Prints the attributes of the component.
+        """
+        print_class_variables(self, variable_names)
+
+    def set_properties_from_solid_material(
+        self, solid_material: "SolidMaterial" = None
+    ):
+        """
+        Sets the properties of the membrane from a SolidMaterial object.
+
+        Args:
+            solid_material (SolidMaterial): The SolidMaterial object to set the properties from.
+        """
+        self.T = solid_material.T
+        self.D = solid_material.D
+        self.K_S = solid_material.K_S
+
+
+# class GLC_Gas:
+#     """
+#     GLC_Gas class represents a sweep gas in a GLC (Gas-Liquid Contactor) system.
+
+#     Attributes:
+#         G_gas (float): The flow rate of the gas.
+#         pg_in (float, optional): The Tritium inlet partial pressure of the gas. Default is 0.
+#         p_tot (float, optional): The total pressure of the component. Default is 100000 Pa.
+#         kla (float, optional): The total (kl*Area) mass transfer coefficient. Default is 0.
+#     """
+
+#     def __init__(
+#         self,
+#         G_gas: float = None,
+#         pg_in: float = 0,
+#         p_tot: float = 100000,
+#         kla: float = 0,
+#     ):
+#         """
+#         Initializes a new instance of the GLC_Gas class.
+
+#         Args:
+#             G_gas (float): The flow rate of the gas.
+#             pg_in (float, optional): The Tritium inlet partial pressure of the gas. Default is 0.
+#             p_tot (float, optional): The total pressure of the component. Default is 100000 Pa.
+#             kla (float, optional): The total (kl*Area) mass transfer coefficient. Default is 0.
+#         """
+#         self.G_gas = G_gas
+#         self.pg_in = pg_in
+#         self.p_tot = p_tot
+#         self.kla = kla
+
+#     def update_attribute(self, attr_name: str, new_value: float):
+#         """
+#         Updates the value of the specified attribute.
+
+#         Args:
+#             attr_name (str): The name of the attribute to update.
+#             new_value: The new value for the attribute.
+#         """
+#         set_attribute(self, attr_name, new_value)
+
+#     def inspect(self, variable_names=None):
+#         """
+#         Prints the attributes of the component.
+#         """
+#         print_class_variables(self, variable_names)
+
+
+# class GLC(Component):
+#     """
+#     GLC (Gas-Liquid Contact) class represents a gas-liquid contactor component.
+
+#     Args:
+#         H (float): Height of the GLC.
+#         R (float): Radius of the GLC.
+#         L (float): Characteristic Length of the GLC fluid flow.
+#         c_in (float): Inlet concentration of the GLC.
+#         eff (float, optional): Efficiency of the GLC. Defaults to None.
+#         fluid (Fluid, optional): Fluid object representing the liquid phase. Defaults to None.
+#         membrane (Membrane, optional): Membrane object representing the membrane used in the GLC. Not super important. Defaults to None.
+#         GLC_gas (GLC_Gas, optional): GLC_Gas object representing the gas phase. Defaults to None.
+
+#     Attributes:
+#         H (float): Height of the GLC [m].
+#         R (float): Radius of the GLC [m].
+#         L (float): Length of the GLC [m].
+#         GLC_gas (GLC_Gas): GLC_Gas object representing the gas phase.
+
+#     Methods:
+#         get_kla_Ring(): Calculates the mass transfer coefficient (kla) for a Raschig Ring matrix.
+#     """
+
+#     def __init__(
+#         self,
+#         H: float = None,
+#         R: float = None,
+#         L: float = None,
+#         c_in: float = None,
+#         eff: float = None,
+#         fluid: "Fluid" = None,
+#         membrane: "Membrane" = None,
+#         GLC_gas: "GLC_Gas" = None,
+#     ):
+#         """
+#         Initializes a new instance of the GLC class.
+
+#         Args:
+#             H (float): Height of the GLC.
+#             R (float): Radius of the GLC.
+#             L (float): Characteristic Length of the GLC fluid flow.
+#             c_in (float): Inlet concentration of the GLC.
+#             eff (float, optional): Efficiency of the GLC. Defaults to None.
+#             fluid (Fluid, optional): Fluid object representing the liquid phase. Defaults to None.
+#             membrane (Membrane, optional): Membrane object representing the membrane used in the GLC. Not super important. Defaults to None.
+#             GLC_gas (GLC_Gas, optional): GLC_Gas object representing the gas phase. Defaults to None.
+#         """
+#         super().__init__(c_in, eff, fluid, membrane)
+#         self.H = H
+#         self.R = R
+#         self.L = L
+#         self.GLC_gas = GLC_gas
+
+#     def get_kla_Ring(self):
+#         """
+#         Calculates the mass transfer coefficient (kla) for a Raschig ring matrix.
+
+#         The mass transfer coefficient is calculated based on the Reynolds number (Re) and Schmidt number (Sc) of the fluid,
+#         as well as the diameter (d) of the ring.
+
+#         Returns:
+#             None
+#         """
+#         d = 2e-3  # Ring diameter
+#         Re = corr.Re(rho=self.fluid.rho, u=self.fluid.U0, L=self.L, mu=self.fluid.mu)
+#         Sc = corr.Schmidt(D=self.fluid.D, mu=self.fluid.mu, rho=self.fluid.rho)
+#         self.GLC_gas.kla = extractor.corr_packed(
+#             Re,
+#             Sc,
+#             d,
+#             rho_L=self.fluid.rho,
+#             mu_L=self.fluid.mu,
+#             L=self.L,
+#             D=self.fluid.D,
+#         )
+
+#     def inspect(self, variable_names=None):
+#         """
+#         Prints the attributes of the component.
+#         """
+#         print_class_variables(self, variable_names)
+
+
+class FluidMaterial:
+    """
+    Represents a fluid material with various properties.
+
+    Attributes:
+        T (float): Temperature of the fluid material.
+        D (float): Density of the fluid material.
+        Solubility (float): Solubility of the fluid material.
+        MS (float): Molecular weight of the fluid material.
+        mu (float): Viscosity of the fluid material.
+        rho (float): Density of the fluid material.
+        k (float): Thermal conductivity of the fluid material.
+        cp (float): Specific heat capacity of the fluid material.
+    """
+
+    def __init__(
+        self,
+        T: float = None,
+        D: float = None,
+        Solubility: float = None,
+        MS: bool = None,
+        mu: float = None,
+        rho: float = None,
+        k: float = None,
+        cp: float = None,
+    ):
+        self.T = T
+        self.D = D
+        self.Solubility = Solubility
+        self.MS = MS
+        self.mu = mu
+        self.rho = rho
+        self.k = k
+        self.cp = cp
+
+    def inspect(self, variable_names=None):
+        """
+        Prints the attributes of the component.
+        """
+        print_class_variables(self, variable_names)
+
+    def update_attribute(self, attr_name: str, new_value: float):
+        """
+        Updates the value of the specified attribute.
+
+        Args:
+            attr_name (str): The name of the attribute to update.
+            new_value: The new value for the attribute.
+        """
+        set_attribute(self, attr_name, new_value)
+
+
+class SolidMaterial:
+    """
+    Represents a solid material used in a component.
+
+    Attributes:
+        D (float): The Diffusivity of the solid material.
+        K_S (float): The Sievert constant of the solid material.
+    """
+
+    def __init__(
+        self, T: float = None, D: float = None, K_S: float = None, k: float = None
+    ):
+        self.T = T
+        self.D = D
+        self.K_S = K_S
+        self.k = k
+
+    def inspect(self, variable_names=None):
+        """
+        Prints the attributes of the component.
+        """
+        print_class_variables(self, variable_names)
+
+    def update_attribute(self, attr_name: str, new_value: float):
+        """
+        Updates the value of the specified attribute.
+
+        Args:
+            attr_name (str): The name of the attribute to update.
+            new_value: The new value for the attribute.
+        """
+        set_attribute(self, attr_name, new_value)
+
+
+class BreedingBlanket:
+    """
+    Represents a breeding blanket component in a fuel cycle system.
+
+    Attributes:
+        c_in(float): Inlet concentration of tritium in the breeding blanket component.
+        Q (float): Heat generated by the breeding blanket component.
+        TBR (float): Tritium breeding ratio of the breeding blanket component.
+        T_out (float): Outlet temperature of the breeding blanket component.
+        T_in (float): Inlet temperature of the breeding blanket component.
+        fluid (Fluid): Fluid used in the breeding blanket component.
+    """
+
+    def __init__(
+        self,
+        c_in: float = None,
+        Q: float = None,
+        TBR: float = None,
+        T_out: float = None,
+        T_in: float = None,
+        fluid: Fluid = None,
+        name: str = None,
+    ):
+        self.c_in = c_in
+        self.Q = Q
+        self.TBR = TBR
+        self.T_out = T_out
+        self.T_in = T_in
+        self.fluid = fluid
+        self.name = name
+
+    def plot_component(self):
+        fig, ax2 = plt.subplots(1, 1, figsize=(10, 5))
+        rectangle = plt.Rectangle(
+            (0.2, 0.3), 0.55, 0.4, edgecolor="black", facecolor="green", alpha=0.5
+        )
+        ax2.add_patch(rectangle)
+        # Arrow pointing to the left side of the rectangle
+        ax2.arrow(
+            0.5, 0.7, 0, 0.1, head_width=0.05, head_length=0.1, fc="black", ec="black"
+        )
+        # Arrow pointing out of the right side of the rectangle
+        ax2.arrow(
+            0.5, 0.1, 0.0, 0.1, head_width=0.05, head_length=0.1, fc="black", ec="black"
+        )
+        ax2.set_aspect("equal")
+        ax2.set_xlim(0, 1)
+        ax2.set_ylim(0, 1)
+        if self.name is None:
+            ax2.set_title("Component  ")
+        else:
+            ax2.set_title(self.name)
+
+        # Add text over the arrows
+        ax2.text(
+            0.7,
+            0.8,
+            r"$T_o$=" + str(self.T_out) + " K",
+            color="black",
+            ha="center",
+            va="center",
+        )
+        ax2.text(
+            0.7,
+            0.2,
+            r"$T_i$=" + str(self.T_in) + " K",
+            color="black",
+            ha="center",
+            va="center",
+        )
+        ax2.text(
+            0.3,
+            0.2,
+            f"$c_i$={self.c_in:.4g} $mol/m^3$",
+            color="black",
+            ha="center",
+            va="center",
+        )
+        ax2.text(
+            0.5, 0.6, f"Q={self.Q/1E6:.3g} MW", color="black", ha="center", va="center"
+        )
+        ax2.text(
+            0.5, 0.4, f"TBR={self.TBR:.3g}", color="black", ha="center", va="center"
+        )
+
+        ax2.text(
+            0.3,
+            0.8,
+            rf"$c_o$={self.c_out:.4g}$mol/m^3$",
+            color="black",
+            ha="center",
+            va="center",
+        )
+        ax2.axis("off")
+        # Display the plot
+        fig.tight_layout()
+        return fig
+
+    def inspect(self, variable_names=None):
+        """
+        Prints the attributes of the component.
+        """
+        print_class_variables(self, variable_names)
+
+    def update_attribute(self, attr_name: str, new_value: float):
+        """
+        Updates the value of the specified attribute.
+
+        Args:
+            attr_name (str): The name of the attribute to update.
+            new_value: The new value for the attribute.
+        """
+        set_attribute(self, attr_name, new_value)
+
+    def get_flowrate(self):
+        """
+        Calculates the flow rate of the coolant in the breeding blanket component.
+        """
+        self.m_coolant = self.Q / ((self.T_out - self.T_in) * self.fluid.cp)
+        return
+
+    def connect_to_component(self, component2: Union["Component", "BreedingBlanket"]):
+        component2.update_attribute("c_in", self.c_out)
+
+    def get_cout(self, print_var: bool = False):
+        """
+        Calculates the outlet concentration of tritium in the breeding blanket component.
+
+        Args:
+            print_var (bool): If True, prints the intermediate variables.
+
+        Returns:
+            None
+        """
+        self.get_flowrate()
+        eV_to_J = physical_constants["electron volt-joule relationship"][0]
+        reaction_energy = 17.6e6  # reaction energy in eV 17.6 MeV
+        neutrons = self.Q / (reaction_energy * eV_to_J)
+
+        tritium_gen = self.TBR * neutrons / N_A  ##moles
+        if print_var:
+            print("neu", neutrons)
+            print("Trit", tritium_gen)
+        self.c_out = tritium_gen / (self.m_coolant / self.fluid.rho) + self.c_in